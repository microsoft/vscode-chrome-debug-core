/*---------------------------------------------------------
 * Copyright (C) Microsoft Corporation. All rights reserved.
 *--------------------------------------------------------*/

import {DebugProtocol} from 'vscode-debugprotocol';
import {StoppedEvent, InitializedEvent, TerminatedEvent, OutputEvent, Handles, Event} from 'vscode-debugadapter';

import {IDebugAdapter, ILaunchRequestArgs, ISetBreakpointsArgs, ISetBreakpointsResponseBody, IStackTraceResponseBody,
    IAttachRequestArgs, IScopesResponseBody, IVariablesResponseBody,
    ISourceResponseBody, IThreadsResponseBody, IEvaluateResponseBody} from '../debugAdapterInterfaces';
import {ChromeConnection} from './chromeConnection';
import * as ChromeUtils from './chromeUtils';
import * as utils from '../utils';
import * as logger from '../logger';
import {formatConsoleMessage} from './consoleHelper';
import * as Chrome from './chromeDebugProtocol';

<<<<<<< HEAD
import {LineNumberTransformer} from '../transformers/lineNumberTransformer';
import {PathTransformer} from '../transformers/pathTransformer';
import {SourceMapTransformer} from '../transformers/sourceMapTransformer';

import {spawn, ChildProcess} from 'child_process';
=======
>>>>>>> f4d527d1
import * as path from 'path';

interface IScopeVarHandle {
    objectId: string;
    thisObj?: Chrome.Runtime.RemoteObject;
}

export abstract class ChromeDebugAdapter implements IDebugAdapter {
    private static THREAD_ID = 1;
    private static PAGE_PAUSE_MESSAGE = 'Paused in Visual Studio Code';
    private static EXCEPTION_VALUE_ID = 'EXCEPTION_VALUE_ID';
    private static PLACEHOLDER_URL_PROTOCOL = 'debugadapter://';

    private _clientAttached: boolean;
    private _variableHandles: Handles<IScopeVarHandle>;
    private _currentStack: Chrome.Debugger.CallFrame[];
    private _committedBreakpointsByUrl: Map<string, Chrome.Debugger.BreakpointId[]>;
    private _overlayHelper: utils.DebounceHelper;
    private _exceptionValueObject: Chrome.Runtime.RemoteObject;
    private _expectingResumedEvent: boolean;
    private _setBreakpointsRequestQ: Promise<any>;

    private _scriptsById: Map<Chrome.Debugger.ScriptId, Chrome.Debugger.Script>;
    private _scriptsByUrl: Map<string, Chrome.Debugger.Script>;

    private _eventHandler: (event: DebugProtocol.Event) => void;
    private _requestHandler: (command: string, args: any, timeout: number, cb: (response: DebugProtocol.Response) => void) => void;

    protected _chromeConnection: ChromeConnection;

<<<<<<< HEAD
    private _lineNumberTransformer: LineNumberTransformer;
    private _sourceMapTransformer: SourceMapTransformer;
    private _pathTransformer: PathTransformer;

    public constructor(chromeConnection: ChromeConnection, lineNumberTransformer: LineNumberTransformer,
        sourceMapTransformer: SourceMapTransformer, pathTransformer: PathTransformer) {
        this._chromeConnection = chromeConnection;
=======
    public constructor(chromeConnection?: ChromeConnection) {
        this._chromeConnection = chromeConnection || new ChromeConnection();
>>>>>>> f4d527d1
        this._variableHandles = new Handles<IScopeVarHandle>();
        this._overlayHelper = new utils.DebounceHelper(/*timeoutMs=*/200);

        this._lineNumberTransformer = lineNumberTransformer;
        this._sourceMapTransformer = sourceMapTransformer;
        this._pathTransformer = pathTransformer;

        this.clearEverything();
    }

    private get paused(): boolean {
        return !!this._currentStack;
    }

    private clearTargetContext(): void {
        this._sourceMapTransformer.clearTargetContext();

        this._scriptsById = new Map<Chrome.Debugger.ScriptId, Chrome.Debugger.Script>();
        this._scriptsByUrl = new Map<string, Chrome.Debugger.Script>();

        this._committedBreakpointsByUrl = new Map<string, Chrome.Debugger.BreakpointId[]>();
        this._setBreakpointsRequestQ = Promise.resolve<void>();

        this._pathTransformer.clearTargetContext();
    }

    private clearClientContext(): void {
        this._clientAttached = false;
        this._pathTransformer.clearClientContext();
    }

    public registerEventHandler(eventHandler: (event: DebugProtocol.Event) => void): void {
        this._eventHandler = eventHandler;
    }

    public registerRequestHandler(requestHandler: (command: string, args: any, timeout: number, cb: (response: DebugProtocol.Response) => void) => void): void {
        this._requestHandler = requestHandler;
    }

    public initialize(args: DebugProtocol.InitializeRequestArguments): DebugProtocol.Capabilites {
        this._lineNumberTransformer.initialize(args);

        // This debug adapter supports two exception breakpoint filters
        return {
            exceptionBreakpointFilters: [
                {
                    label: 'All Exceptions',
                    filter: 'all',
                    default: false
                },
                {
                    label: 'Uncaught Exceptions',
                    filter: 'uncaught',
                    default: true
                }
            ]
        };
    }

<<<<<<< HEAD
    public launch(args: ILaunchRequestArgs): Promise<void> {
        this._sourceMapTransformer.launch(args);
        this._pathTransformer.launch(args);

        this.setupLogging(args);

        // Check exists?
        const chromePath = args.runtimeExecutable || utils.getBrowserPath();
        if (!chromePath) {
            return utils.errP(`Can't find Chrome - install it or set the "runtimeExecutable" field in the launch config.`);
        }

        // Start with remote debugging enabled
        const port = args.port || 9222;
        const chromeArgs: string[] = ['--remote-debugging-port=' + port];

        // Also start with extra stuff disabled
        chromeArgs.push(...['--no-first-run', '--no-default-browser-check']);
        if (args.runtimeArgs) {
            chromeArgs.push(...args.runtimeArgs);
        }

        if (args.userDataDir) {
            chromeArgs.push('--user-data-dir=' + args.userDataDir);
        }

        let launchUrl: string;
        if (args.file) {
            launchUrl = utils.pathToFileURL(args.file);
        } else if (args.url) {
            launchUrl = args.url;
        }

        if (launchUrl) {
            chromeArgs.push(launchUrl);
        }

        logger.log(`spawn('${chromePath}', ${JSON.stringify(chromeArgs) })`);
        this._chromeProc = spawn(chromePath, chromeArgs, {
            detached: true,
            stdio: ['ignore']
        });
        this._chromeProc.unref();
        this._chromeProc.on('error', (err) => {
            logger.log('chrome error: ' + err);
            this.terminateSession();
        });

        return this._attach(port, launchUrl, args.address);
    }
=======
    public abstract launch(args: ILaunchRequestArgs): Promise<void>;
>>>>>>> f4d527d1

    public attach(args: IAttachRequestArgs): Promise<void> {
        this._sourceMapTransformer.attach(args);
        this._pathTransformer.attach(args);

        if (args.port == null) {
            return utils.errP('The "port" field is required in the attach config.');
        }

        this.setupLogging(args);

        return this.doAttach(args.port, args.url, args.address);
    }

    public setupLogging(args: IAttachRequestArgs | ILaunchRequestArgs): void {
        const minLogLevel =
            args.verboseDiagnosticLogging ?
                logger.LogLevel.Verbose :
            args.diagnosticLogging ?
                logger.LogLevel.Log :
                logger.LogLevel.Error;
        logger.setMinLogLevel(minLogLevel);

        if (!args.webRoot) {
            logger.log('WARNING: "webRoot" is not set - if resolving sourcemaps fails, please set the "webRoot" property in the launch config.');
        }
    }

    /**
     * Chrome is closing, or error'd somehow, stop the debug session
     */
    public terminateSession(): void {
        if (this._clientAttached) {
            this.fireEvent(new TerminatedEvent());
        }

        this.clearEverything();
    }

    public clearEverything(): void {
        this.clearClientContext();
        this.clearTargetContext();

        if (this._chromeConnection.isAttached) {
            this._chromeConnection.close();
        }
    }

    protected doAttach(port: number, targetUrl?: string, address?: string, timeout?: number): Promise<void> {
        // Client is attaching - if not attached to the chrome target, create a connection and attach
        this._clientAttached = true;
        if (!this._chromeConnection.isAttached) {
            this._chromeConnection.on('Debugger.paused', params => this.onDebuggerPaused(params));
            this._chromeConnection.on('Debugger.resumed', () => this.onDebuggerResumed());
            this._chromeConnection.on('Debugger.scriptParsed', params => this.onScriptParsed(params));
            this._chromeConnection.on('Debugger.globalObjectCleared', () => this.onGlobalObjectCleared());
            this._chromeConnection.on('Debugger.breakpointResolved', params => this.onBreakpointResolved(params));

            this._chromeConnection.on('Console.messageAdded', params => this.onConsoleMessage(params));

            this._chromeConnection.on('Inspector.detached', () => this.terminateSession());
            this._chromeConnection.on('close', () => this.terminateSession());
            this._chromeConnection.on('error', () => this.terminateSession());

            return this._chromeConnection.attach(address, port, targetUrl).then(
                () => this.fireEvent(new InitializedEvent()),
                e => {
                    this.clearEverything();
                    return utils.errP(e);
                });
        } else {
            return Promise.resolve<void>();
        }
    }

    protected fireEvent(event: DebugProtocol.Event): void {
        if (this._eventHandler) {
            this._eventHandler(event);
        }
    }

    public sendRequest(command: string, args: any, timeout: number, cb: (response: DebugProtocol.Response) => void): void {
        if (this._requestHandler) {
            this._requestHandler(command, args, timeout, cb);
        }
    }

    /**
     * e.g. the target navigated
     */
    private onGlobalObjectCleared(): void {
        this.clearTargetContext();
    }

    protected onDebuggerPaused(notification: Chrome.Debugger.PausedParams): void {
        this._overlayHelper.doAndCancel(() => this._chromeConnection.page_setOverlayMessage(ChromeDebugAdapter.PAGE_PAUSE_MESSAGE));
        this._currentStack = notification.callFrames;

        // We can tell when we've broken on an exception. Otherwise if hitBreakpoints is set, assume we hit a
        // breakpoint. If not set, assume it was a step. We can't tell the difference between step and 'break on anything'.
        let reason: string;
        let exceptionText: string;
        if (notification.reason === 'exception') {
            reason = 'exception';
            if (notification.data && this._currentStack.length) {
                // Insert a scope to wrap the exception object. exceptionText is unused by Code at the moment.
                const remoteObjValue = ChromeUtils.remoteObjectToValue(notification.data, /*stringify=*/false);
                let scopeObject: Chrome.Runtime.RemoteObject;

                if (remoteObjValue.variableHandleRef) {
                    // If the remote object is an object (probably an Error), treat the object like a scope.
                    exceptionText = notification.data.description;
                    scopeObject = notification.data;
                } else {
                    // If it's a value, use a special flag and save the value for later.
                    exceptionText = notification.data.value;
                    scopeObject = <any>{ objectId: ChromeDebugAdapter.EXCEPTION_VALUE_ID };
                    this._exceptionValueObject = notification.data;
                }

                this._currentStack[0].scopeChain.unshift({ type: 'Exception', object: scopeObject });
            }
        } else {
            reason = (notification.hitBreakpoints && notification.hitBreakpoints.length) ? 'breakpoint' : 'step';
        }

        this.fireEvent(new StoppedEvent(reason, /*threadId=*/ChromeDebugAdapter.THREAD_ID, exceptionText));
    }

    protected onDebuggerResumed(): void {
        this._overlayHelper.wait(() => this._chromeConnection.page_clearOverlayMessage());
        this._currentStack = null;

        if (!this._expectingResumedEvent) {
            // This is a private undocumented event provided by VS Code to support the 'continue' button on a paused Chrome page
            let resumedEvent = new Event('continued', { threadId: ChromeDebugAdapter.THREAD_ID });
            this.fireEvent(resumedEvent);
        } else {
            this._expectingResumedEvent = false;
        }
    }

    protected onScriptParsed(script: Chrome.Debugger.Script): void {
        // Totally ignore extension scripts, internal Chrome scripts, and so on
        if (this.shouldIgnoreScript(script)) {
            return;
        }

        if (!script.url) {
            script.url = ChromeDebugAdapter.PLACEHOLDER_URL_PROTOCOL + script.scriptId;
        }

        this._scriptsById.set(script.scriptId, script);
        this._scriptsByUrl.set(script.url, script);

        const mappedUrl = this._pathTransformer.scriptParsed(script.url);
        this._sourceMapTransformer.scriptParsed(mappedUrl, script.sourceMapURL);
    }

    protected onBreakpointResolved(params: Chrome.Debugger.BreakpointResolvedParams): void {
        const script = this._scriptsById.get(params.location.scriptId);
        if (!script) {
            // Breakpoint resolved for a script we don't know about
            return;
        }

        const committedBps = this._committedBreakpointsByUrl.get(script.url) || [];
        committedBps.push(params.breakpointId);
        this._committedBreakpointsByUrl.set(script.url, committedBps);
    }

    protected onConsoleMessage(params: Chrome.Console.MessageAddedParams): void {
        const formattedMessage = formatConsoleMessage(params.message);
        if (formattedMessage) {
            this.fireEvent(new OutputEvent(
                formattedMessage.text + '\n',
                formattedMessage.isError ? 'stderr' : 'stdout'));
        }
    }

    public disconnect(): Promise<void> {
        this.clearEverything();

        return Promise.resolve<void>();
    }

    public setBreakpoints(args: ISetBreakpointsArgs, requestSeq: number): Promise<ISetBreakpointsResponseBody> {
        this._lineNumberTransformer.setBreakpoints(args);
        return this._sourceMapTransformer.setBreakpoints(args, requestSeq)
            .then(() => this._pathTransformer.setBreakpoints(args))
            .then(() => {
                let targetScriptUrl: string;
                if (args.source.path) {
                    targetScriptUrl = args.source.path;
                } else if (args.source.sourceReference) {
                    const targetScript = this._scriptsById.get(sourceReferenceToScriptId(args.source.sourceReference));
                    if (targetScript) {
                        targetScriptUrl = targetScript.url;
                    }
                }

                if (targetScriptUrl) {
                    // DebugProtocol sends all current breakpoints for the script. Clear all scripts for the breakpoint then add all of them
                    const setBreakpointsPFailOnError = this._setBreakpointsRequestQ
                        .then(() => this.clearAllBreakpoints(targetScriptUrl))
                        .then(() => this.addBreakpoints(targetScriptUrl, args.lines, args.cols))
                        .then(responses => ({ breakpoints: this.chromeBreakpointResponsesToODPBreakpoints(targetScriptUrl, responses, args.lines) }));

                    const setBreakpointsPTimeout = utils.promiseTimeout(setBreakpointsPFailOnError, /*timeoutMs*/2000, 'Set breakpoints request timed out');

                    // Do just one setBreakpointsRequest at a time to avoid interleaving breakpoint removed/breakpoint added requests to Chrome.
                    // Swallow errors in the promise queue chain so it doesn't get blocked, but return the failing promise for error handling.
                    this._setBreakpointsRequestQ = setBreakpointsPTimeout.catch(() => undefined);
                    return setBreakpointsPTimeout.then(body => {
                        this._lineNumberTransformer.setBreakpointsResponse(body);
                        this._sourceMapTransformer.setBreakpointsResponse(body, requestSeq);
                        return body;
                    })
                } else {
                    return utils.errP(`Can't find script for breakpoint request`);
                }
            });
    }

    public setFunctionBreakpoints(): Promise<any> {
        return Promise.resolve<void>();
    }

    private clearAllBreakpoints(url: string): Promise<void> {
        if (!this._committedBreakpointsByUrl.has(url)) {
            return Promise.resolve<void>();
        }

        // Remove breakpoints one at a time. Seems like it would be ok to send the removes all at once,
        // but there is a chrome bug where when removing 5+ or so breakpoints at once, it gets into a weird
        // state where later adds on the same line will fail with 'breakpoint already exists' even though it
        // does not break there.
        return this._committedBreakpointsByUrl.get(url).reduce((p, bpId) => {
            return p.then(() => this._chromeConnection.debugger_removeBreakpoint(bpId)).then(() => { });
        }, Promise.resolve<void>()).then(() => {
            this._committedBreakpointsByUrl.set(url, null);
        });
    }

    private addBreakpoints(url: string, lines: number[], cols?: number[]): Promise<Chrome.Debugger.SetBreakpointResponse[]> {
        let responsePs: Promise<Chrome.Debugger.SetBreakpointResponse>[];
        if (url.startsWith(ChromeDebugAdapter.PLACEHOLDER_URL_PROTOCOL)) {
            // eval script with no real url - use debugger_setBreakpoint
            const scriptId = utils.lstrip(url, ChromeDebugAdapter.PLACEHOLDER_URL_PROTOCOL);
            responsePs = lines.map((lineNumber, i) => this._chromeConnection.debugger_setBreakpoint({ scriptId, lineNumber, columnNumber: cols ? cols[i] : 0 }));
        } else {
            // script that has a url - use debugger_setBreakpointByUrl so that Chrome will rebind the breakpoint immediately
            // after refreshing the page. This is the only way to allow hitting breakpoints in code that runs immediately when
            // the page loads.
            const script = this._scriptsByUrl.get(url);
            responsePs = lines.map((lineNumber, i) => {
                return this._chromeConnection.debugger_setBreakpointByUrl(url, lineNumber, cols ? cols[i] : 0).then(response => {
                    // Now convert the response to a SetBreakpointResponse so both response types can be handled the same
                    const locations = response.result.locations;
                    return <Chrome.Debugger.SetBreakpointResponse>{
                        id: response.id,
                        error: response.error,
                        result: {
                            breakpointId: response.result.breakpointId,
                            actualLocation: locations[0] && {
                                lineNumber: locations[0].lineNumber,
                                columnNumber: locations[0].columnNumber,
                                scriptId: script.scriptId
                            }
                        }
                    };
                });
            });
        }

        // Join all setBreakpoint requests to a single promise
        return Promise.all(responsePs);
    }

    private chromeBreakpointResponsesToODPBreakpoints(url: string, responses: Chrome.Debugger.SetBreakpointResponse[], requestLines: number[]): DebugProtocol.Breakpoint[] {
        // Don't cache errored responses
        const committedBpIds = responses
            .filter(response => !response.error)
            .map(response => response.result.breakpointId);

        // Cache successfully set breakpoint ids from chrome in committedBreakpoints set
        this._committedBreakpointsByUrl.set(url, committedBpIds);

        // Map committed breakpoints to DebugProtocol response breakpoints
        return responses
            .map((response, i) => {
                // The output list needs to be the same length as the input list, so map errors to
                // unverified breakpoints.
                if (response.error || !response.result.actualLocation) {
                    return <DebugProtocol.Breakpoint>{
                        verified: false,
                        line: requestLines[i],
                        column: 0
                    };
                }

                return <DebugProtocol.Breakpoint>{
                    verified: true,
                    line: response.result.actualLocation.lineNumber,
                    column: response.result.actualLocation.columnNumber
                };
            });
    }

    public setExceptionBreakpoints(args: DebugProtocol.SetExceptionBreakpointsArguments): Promise<void> {
        let state: string;
        if (args.filters.indexOf('all') >= 0) {
            state = 'all';
        } else if (args.filters.indexOf('uncaught') >= 0) {
            state = 'uncaught';
        } else {
            state = 'none';
        }

        return this._chromeConnection.debugger_setPauseOnExceptions(state)
            .then(() => { });
    }

    public continue(): Promise<void> {
        this._expectingResumedEvent = true;
        return this._chromeConnection.debugger_resume()
            .then(() => { });
    }

    public next(): Promise<void> {
        this._expectingResumedEvent = true;
        return this._chromeConnection.debugger_stepOver()
            .then(() => { });
    }

    public stepIn(): Promise<void> {
        this._expectingResumedEvent = true;
        return this._chromeConnection.debugger_stepIn()
            .then(() => { });
    }

    public stepOut(): Promise<void> {
        this._expectingResumedEvent = true;
        return this._chromeConnection.debugger_stepOut()
            .then(() => { });
    }

    public pause(): Promise<void> {
        return this._chromeConnection.debugger_pause()
            .then(() => { });
    }

    public stackTrace(args: DebugProtocol.StackTraceArguments): IStackTraceResponseBody {
        // Only process at the requested number of frames, if 'levels' is specified
        let stack = this._currentStack;
        if (args.levels) {
            stack = this._currentStack.filter((_, i) => i < args.levels);
        }

        const stackFrames: DebugProtocol.StackFrame[] = stack
            .map(({ location, functionName }, i: number) => {
                const line = location.lineNumber;
                const column = location.columnNumber;
                const script = this._scriptsById.get(location.scriptId);

                try {
                    // When the script has a url and isn't one we're ignoring, send the name and path fields. PathTransformer will
                    // attempt to resolve it to a script in the workspace. Otherwise, send the name and sourceReference fields.
                    const source: DebugProtocol.Source =
                        script && !this.shouldIgnoreScript(script) ?
                            {
                                name: path.basename(script.url),
                                path: script.url,
                                sourceReference: scriptIdToSourceReference(script.scriptId) // will be 0'd out by PathTransformer if not needed
                            } :
                            {
                                // Name should be undefined, work around VS Code bug 20274
                                name: 'eval: ' + location.scriptId,
                                path: ChromeDebugAdapter.PLACEHOLDER_URL_PROTOCOL + location.scriptId,
                                sourceReference: scriptIdToSourceReference(location.scriptId)
                            };

                    // If the frame doesn't have a function name, it's either an anonymous function
                    // or eval script. If its source has a name, it's probably an anonymous function.
                    const frameName = functionName || (script.url ? '(anonymous function)' : '(eval code)');
                    return {
                        id: i,
                        name: frameName,
                        source,
                        line: line,
                        column
                    };
                } catch (e) {
                    // Some targets such as the iOS simulator behave badly and return nonsense callFrames.
                    // In these cases, return a dummy stack frame
                    return {
                        id: i,
                        name: 'Unknown',
                        source: {name: 'eval:Unknown', path: ChromeDebugAdapter.PLACEHOLDER_URL_PROTOCOL + 'Unknown'},
                        line,
                        column
                    };
                }
            });

        const stackTraceResponse = { stackFrames };
        this._pathTransformer.stackTraceResponse(stackTraceResponse);
        this._sourceMapTransformer.stackTraceResponse(stackTraceResponse);
        this._lineNumberTransformer.stackTraceResponse(stackTraceResponse);

        return stackTraceResponse;
    }

    public scopes(args: DebugProtocol.ScopesArguments): IScopesResponseBody {
        const scopes = this._currentStack[args.frameId].scopeChain.map((scope: Chrome.Debugger.Scope, i: number) => {
            const scopeHandle: IScopeVarHandle = { objectId: scope.object.objectId };
            if (i === 0) {
                // The first scope should include 'this'. Keep the RemoteObject reference for use by the variables request
                scopeHandle.thisObj = this._currentStack[args.frameId]['this'];
            }

            return <DebugProtocol.Scope>{
                name: scope.type.substr(0, 1).toUpperCase() + scope.type.substr(1), // Take Chrome's scope, uppercase the first letter
                variablesReference: this._variableHandles.create(scopeHandle),
                expensive: scope.type === 'global'
            };
        });

        return { scopes };
    }

    public variables(args: DebugProtocol.VariablesArguments): Promise<IVariablesResponseBody> {
        const handle = this._variableHandles.get(args.variablesReference);
        if (!handle) {
            return Promise.resolve<IVariablesResponseBody>(undefined);
        }

        // If this is the special marker for an exception value, create a fake property descriptor so the usual route can be used
        if (handle.objectId === ChromeDebugAdapter.EXCEPTION_VALUE_ID) {
            const excValuePropDescriptor: Chrome.Runtime.PropertyDescriptor = <any>{ name: 'exception', value: this._exceptionValueObject };
            return Promise.resolve({ variables: [this.propertyDescriptorToVariable(excValuePropDescriptor)] });
        }

        return Promise.all([
            // Need to make two requests to get all properties
            this._chromeConnection.runtime_getProperties(handle.objectId, /*ownProperties=*/false, /*accessorPropertiesOnly=*/true),
            this._chromeConnection.runtime_getProperties(handle.objectId, /*ownProperties=*/true, /*accessorPropertiesOnly=*/false)
        ]).then(getPropsResponses => {
            // Sometimes duplicates will be returned - merge all property descriptors returned
            const propsByName = new Map<string, Chrome.Runtime.PropertyDescriptor>();
            getPropsResponses.forEach(response => {
                if (!response.error) {
                    response.result.result.forEach(propDesc =>
                        propsByName.set(propDesc.name, propDesc));
                }
            });

            // Convert Chrome prop descriptors to DebugProtocol vars, sort the result
            const variables: DebugProtocol.Variable[] = [];
            propsByName.forEach(propDesc => variables.push(this.propertyDescriptorToVariable(propDesc)));
            variables.sort((var1, var2) => ChromeUtils.compareVariableNames(var1.name, var2.name));

            // If this is a scope that should have the 'this', prop, insert it at the top of the list
            if (handle.thisObj) {
                variables.unshift(this.propertyDescriptorToVariable(<any>{ name: 'this', value: handle.thisObj }));
            }

            return { variables };
        });
    }

    public source(args: DebugProtocol.SourceArguments): Promise<ISourceResponseBody> {
        return this._chromeConnection.debugger_getScriptSource(sourceReferenceToScriptId(args.sourceReference)).then(chromeResponse => {
            return {
                content: chromeResponse.result.scriptSource,
                mimeType: 'text/javascript'
            };
        });
    }

    public threads(): IThreadsResponseBody {
        return {
            threads: [
                {
                    id: ChromeDebugAdapter.THREAD_ID,
                    name: 'Thread ' + ChromeDebugAdapter.THREAD_ID
                }
            ]
        };
    }

    public evaluate(args: DebugProtocol.EvaluateArguments): Promise<IEvaluateResponseBody> {
        let evalPromise: Promise<any>;
        if (this.paused) {
            const callFrameId = this._currentStack[args.frameId].callFrameId;
            evalPromise = this._chromeConnection.debugger_evaluateOnCallFrame(callFrameId, args.expression);
        } else {
            evalPromise = this._chromeConnection.runtime_evaluate(args.expression);
        }

        return evalPromise.then(evalResponse => {
            if (evalResponse.result.wasThrown) {
                const evalResult = evalResponse.result;
                let errorMessage = 'Error';
                if (evalResult.exceptionDetails) {
                    errorMessage = evalResult.exceptionDetails.text;
                } else if (evalResult.result && evalResult.result.description) {
                    errorMessage = evalResult.result.description;
                }
                return utils.errP(errorMessage);
            }

            const { value, variablesReference } = this.remoteObjectToValueWithHandle(evalResponse.result.result);
            return { result: value, variablesReference };
        });
    }

    private propertyDescriptorToVariable(propDesc: Chrome.Runtime.PropertyDescriptor): DebugProtocol.Variable {
        if (propDesc.get || propDesc.set) {
            // A property doesn't have a value here, and we shouldn't evaluate the getter because it may have side effects.
            // Node adapter shows 'undefined', Chrome can eval the getter on demand.
            return { name: propDesc.name, value: 'property', variablesReference: 0 };
        } else {
            const { value, variablesReference } = this.remoteObjectToValueWithHandle(propDesc.value);
            return { name: propDesc.name, value, variablesReference };
        }
    }

    /**
     * Run the object through ChromeUtilities.remoteObjectToValue, and if it returns a variableHandle reference,
     * use it with this instance's variableHandles to create a variable handle.
     */
    private remoteObjectToValueWithHandle(object: Chrome.Runtime.RemoteObject): { value: string, variablesReference: number } {
        const { value, variableHandleRef } = ChromeUtils.remoteObjectToValue(object);
        const result = { value, variablesReference: 0 };
        if (variableHandleRef) {
            result.variablesReference = this._variableHandles.create({ objectId: variableHandleRef });
        }

        return result;
    }

    private shouldIgnoreScript(script: Chrome.Debugger.Script): boolean {
        return script.isContentScript || script.isInternalScript || script.url.startsWith('extensions::') || script.url.startsWith('chrome-extension://');
    }
}

function scriptIdToSourceReference(scriptId: Chrome.Debugger.ScriptId): number {
    return parseInt(scriptId, 10);
}

function sourceReferenceToScriptId(sourceReference: number): Chrome.Debugger.ScriptId {
    return '' + sourceReference;
}<|MERGE_RESOLUTION|>--- conflicted
+++ resolved
@@ -15,14 +15,10 @@
 import {formatConsoleMessage} from './consoleHelper';
 import * as Chrome from './chromeDebugProtocol';
 
-<<<<<<< HEAD
 import {LineNumberTransformer} from '../transformers/lineNumberTransformer';
 import {PathTransformer} from '../transformers/pathTransformer';
 import {SourceMapTransformer} from '../transformers/sourceMapTransformer';
 
-import {spawn, ChildProcess} from 'child_process';
-=======
->>>>>>> f4d527d1
 import * as path from 'path';
 
 interface IScopeVarHandle {
@@ -53,24 +49,19 @@
 
     protected _chromeConnection: ChromeConnection;
 
-<<<<<<< HEAD
     private _lineNumberTransformer: LineNumberTransformer;
     private _sourceMapTransformer: SourceMapTransformer;
     private _pathTransformer: PathTransformer;
 
-    public constructor(chromeConnection: ChromeConnection, lineNumberTransformer: LineNumberTransformer,
-        sourceMapTransformer: SourceMapTransformer, pathTransformer: PathTransformer) {
-        this._chromeConnection = chromeConnection;
-=======
     public constructor(chromeConnection?: ChromeConnection) {
         this._chromeConnection = chromeConnection || new ChromeConnection();
->>>>>>> f4d527d1
         this._variableHandles = new Handles<IScopeVarHandle>();
         this._overlayHelper = new utils.DebounceHelper(/*timeoutMs=*/200);
 
-        this._lineNumberTransformer = lineNumberTransformer;
-        this._sourceMapTransformer = sourceMapTransformer;
-        this._pathTransformer = pathTransformer;
+        // TODO - take in constructor to allow overriding?
+        this._lineNumberTransformer = new LineNumberTransformer(/*targetLinesStartAt1=*/false);
+        this._sourceMapTransformer = new SourceMapTransformer();
+        this._pathTransformer = new PathTransformer();
 
         this.clearEverything();
     }
@@ -124,60 +115,14 @@
         };
     }
 
-<<<<<<< HEAD
     public launch(args: ILaunchRequestArgs): Promise<void> {
         this._sourceMapTransformer.launch(args);
         this._pathTransformer.launch(args);
 
         this.setupLogging(args);
 
-        // Check exists?
-        const chromePath = args.runtimeExecutable || utils.getBrowserPath();
-        if (!chromePath) {
-            return utils.errP(`Can't find Chrome - install it or set the "runtimeExecutable" field in the launch config.`);
-        }
-
-        // Start with remote debugging enabled
-        const port = args.port || 9222;
-        const chromeArgs: string[] = ['--remote-debugging-port=' + port];
-
-        // Also start with extra stuff disabled
-        chromeArgs.push(...['--no-first-run', '--no-default-browser-check']);
-        if (args.runtimeArgs) {
-            chromeArgs.push(...args.runtimeArgs);
-        }
-
-        if (args.userDataDir) {
-            chromeArgs.push('--user-data-dir=' + args.userDataDir);
-        }
-
-        let launchUrl: string;
-        if (args.file) {
-            launchUrl = utils.pathToFileURL(args.file);
-        } else if (args.url) {
-            launchUrl = args.url;
-        }
-
-        if (launchUrl) {
-            chromeArgs.push(launchUrl);
-        }
-
-        logger.log(`spawn('${chromePath}', ${JSON.stringify(chromeArgs) })`);
-        this._chromeProc = spawn(chromePath, chromeArgs, {
-            detached: true,
-            stdio: ['ignore']
-        });
-        this._chromeProc.unref();
-        this._chromeProc.on('error', (err) => {
-            logger.log('chrome error: ' + err);
-            this.terminateSession();
-        });
-
-        return this._attach(port, launchUrl, args.address);
-    }
-=======
-    public abstract launch(args: ILaunchRequestArgs): Promise<void>;
->>>>>>> f4d527d1
+        return Promise.resolve<void>();
+    }
 
     public attach(args: IAttachRequestArgs): Promise<void> {
         this._sourceMapTransformer.attach(args);
