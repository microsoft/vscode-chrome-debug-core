--- conflicted
+++ resolved
@@ -25,25 +25,6 @@
                 outputText += ': ' + m.args.map(p => p.value).join(' ');
             }
 
-<<<<<<< HEAD
-        outputText += '\n' + stackTraceToString(m.stack);
-    } else if (m.type === 'startGroup' || m.type === 'startGroupCollapsed') {
-        outputText = '‹Start group›';
-        if (m.text) {
-            // Or wherever the label is
-            outputText += ': ' + m.text;
-        }
-    } else if (m.type === 'endGroup') {
-        outputText = '‹End group›';
-    } else if (m.type === 'trace') {
-        outputText = 'console.trace()\n' + stackTraceToString(m.stack);
-    } else if (m.text) {
-        // Chrome >= 54 (Console.consoleMessageAdded deprecated)
-        outputText = m.text;
-    } else {
-        // Some types we have to ignore
-        outputText = 'Unimplemented console API: ' + m.type;
-=======
             outputText += '\n' + stackTraceToString(m.stackTrace);
             break;
         case 'startGroup':
@@ -64,7 +45,6 @@
             // Some types we have to ignore
             outputText = 'Unimplemented console API: ' + m.type;
             break;
->>>>>>> 9271bbe8
     }
 
     const isError = m.type === 'assert' || m.type === 'error';
