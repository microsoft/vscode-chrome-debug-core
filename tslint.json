{
  "rulesDirectory": [
    "node_modules/tslint-microsoft-contrib",
    "node_modules/tslint-eslint-rules/dist/rules"],
  "rules": {
    "indent": [
      true,
      "spaces"
    ],
    "align": [
      true,
      "parameters",
      "statements"
    ],
    "ban": false,
    "class-name": true,
    "comment-format": [
      true,
      "check-space"
    ],
    "curly": false,
<<<<<<< HEAD
    "forin": false,
    "indent": [
      true,
      "spaces"
    ],
=======
    "forin": true,
>>>>>>> acd79383
    "jsdoc-format": true,
    "label-position": true,
    "label-undefined": true,
    "max-line-length": [
      false,
      140
    ],
    "member-access": false,
    "member-ordering": [
      true,
      "variables-before-functions"
    ],
    "no-any": false,
    "no-arg": true,
    "no-bitwise": true,
    "no-conditional-assignment": true,
    "no-consecutive-blank-lines": true,
    "no-console": false,
    "no-construct": true,
    "no-debugger": true,
    "no-duplicate-key": true,
    "no-duplicate-variable": true,
    "no-empty": false,
    "no-eval": true,
    "no-inferrable-types": true,
    "no-internal-module": true,
    "no-invalid-this": true,
    "no-require-imports": false,
    "no-shadowed-variable": true,
    "no-string-literal": true,
    "no-switch-case-fall-through": true,
    "no-trailing-whitespace": true,
    "no-unreachable": true,
    "no-unused-expression": true,
    "no-unused-variable": true,
    "no-use-before-declare": true,
    "no-var-keyword": true,
    "no-var-requires": true,
    "object-literal-sort-keys": false,
    "one-line": [
      true,
      "check-open-brace",
      "check-catch",
      "check-else",
      "check-whitespace"
    ],
    "quotemark": [
      true,
      "single"
    ],
    "radix": true,
    "semicolon": true,
    "switch-default": true,
    "trailing-comma": false,
    "triple-equals": [
      true,
      "allow-null-check"
    ],
    "typedef-whitespace": [
      true,
      {
        "call-signature": "nospace",
        "index-signature": "nospace",
        "parameter": "nospace",
        "property-declaration": "nospace",
        "variable-declaration": "nospace"
      }
    ],
    "variable-name": [
      true,
      "allow-leading-underscore",
      "ban-keywords"
    ],
    "whitespace": [
      true,
      "check-branch",
      "check-decl",
      "check-operator",
      "check-module",
      "check-separator",
      "check-type"
      // "check-typecast"
    ],


    // tslint-microsoft-contrib
    "chai-vague-errors": true,
    "export-name": false,
    "use-isnan": true,
    "jquery-deferred-must-complete": true,
    "missing-jsdoc": false,
    "missing-optional-annotation": true,
    "mocha-avoid-only": true,
    "no-backbone-get-set-outside-model": true,
    "no-banned-terms": true,
    "no-constant-condition": true,
    "no-control-regex": true,
    "no-cookies": true,
    "no-delete-expression": true,
    "no-document-domain": true,
    "no-disable-auto-sanitization": true,
    "no-duplicate-case": true,
    "no-duplicate-parameter-names": true,
    "no-empty-interfaces": true,
    "no-exec-script": true,
    "no-function-constructor-with-string-args": true,
    "no-function-expression": true,
    "no-http-string": false,
    "no-increment-decrement": false,
    "no-invalid-regexp": true,
    "no-for-in": false,
    "no-missing-visibility-modifiers": true,
    "no-multiline-string": false,
    "no-multiple-var-decl": true,
    "no-unnecessary-bind": true,
    "no-unnecessary-semicolons": true,
    "no-octal-literal": true,
    "no-regex-spaces": true,
    "no-reserved-keywords": false,
    "no-sparse-arrays": true,
    "no-string-based-set-immediate": false,
    "no-string-based-set-interval": false,
    "no-string-based-set-timeout": false,
    "no-unused-imports": true,
    "no-with-statement": true,
    "prefer-array-literal": true,
    "promise-must-complete": false,
    "react-no-dangerous-html": true,
    "use-named-parameter": true,
    "valid-typeof": true,
    "max-func-body-length": [false, 100, {
      "ignore-parameters-to-function-regex": "describe"
    }],
    "no-constructor-vars": false,
    "typedef": [true,
      "callSignature",
      "indexSignature",
      // "parameter",
      "propertySignature",
      "variableDeclarator",
      "memberVariableDeclarator"],
    "use-strict": false,


    // tslint-eslint-rules
    "no-irregular-whitespace": true
  }
}
<|MERGE_RESOLUTION|>--- conflicted
+++ resolved
@@ -19,15 +19,7 @@
       "check-space"
     ],
     "curly": false,
-<<<<<<< HEAD
     "forin": false,
-    "indent": [
-      true,
-      "spaces"
-    ],
-=======
-    "forin": true,
->>>>>>> acd79383
     "jsdoc-format": true,
     "label-position": true,
     "label-undefined": true,
