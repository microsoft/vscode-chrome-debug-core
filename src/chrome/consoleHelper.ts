--- conflicted
+++ resolved
@@ -3,22 +3,25 @@
  *--------------------------------------------------------*/
 
 import * as url from 'url';
+
 import Crdp from '../../crdp/crdp';
+import * as variables from './variables';
+import * as utils from '../utils';
 
-<<<<<<< HEAD
-export function formatConsoleArguments(m: Crdp.Runtime.ConsoleAPICalledEvent): { args: Crdp.Runtime.RemoteObject[], isError: boolean } {
-=======
 export function formatExceptionDetails(e: Crdp.Runtime.ExceptionDetails): string {
     if (!e.exception) {
         return 'Uncaught Error';
     }
 
-    return (e.exception.className === 'Error' && e.exception.description) ||
-        (`Error: ${remoteObjectToString(e.exception)}\n${stackTraceToString(e.stackTrace)}`)
+    if (e.exception.className === 'Error') {
+        return e.exception.description;
+    } else {
+        const preview = variables.getRemoteObjectPreview(e.exception, 'repl');
+        return `Error: ${utils.prettifyNewlines(preview)}\n${stackTraceToString(e.stackTrace)}`;
+    }
 }
 
-export function formatConsoleMessage(m: Crdp.Runtime.ConsoleAPICalledEvent): { text: string, isError: boolean } {
->>>>>>> 4848767d
+export function formatConsoleArguments(m: Crdp.Runtime.ConsoleAPICalledEvent): { args: Crdp.Runtime.RemoteObject[], isError: boolean } {
     // types: log, debug, info, error, warning, dir, dirxml, table, trace, clear,
     // startGroup, startGroupCollapsed, endGroup, assert, profile, profileEnd
     let args: Crdp.Runtime.RemoteObject[];
@@ -137,8 +140,8 @@
     return stackTrace.callFrames
         .map(frame => {
             const fnName = frame.functionName || (frame.url ? '(anonymous)' : '(eval)');
-            const fileName = frame.url ? url.parse(frame.url).pathname : '(eval)';
-            return `-  ${fnName} @${fileName}:${frame.lineNumber}`;
+            const fileName = frame.url ? url.parse(frame.url).pathname : 'eval';
+            return `    at ${fnName} (${fileName}:${frame.lineNumber})`;
         })
         .join('\n');
 }