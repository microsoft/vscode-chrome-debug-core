/*---------------------------------------------------------
 * Copyright (C) Microsoft Corporation. All rights reserved.
 *--------------------------------------------------------*/

import { DebugProtocol } from 'vscode-debugprotocol';
import { InitializedEvent, TerminatedEvent, Handles, ContinuedEvent, BreakpointEvent, OutputEvent, Logger, logger, LoadedSourceEvent } from 'vscode-debugadapter';

import { ICommonRequestArgs, ILaunchRequestArgs, ISetBreakpointsArgs, ISetBreakpointsResponseBody, IStackTraceResponseBody,
    IAttachRequestArgs, IScopesResponseBody, IVariablesResponseBody,
    ISourceResponseBody, IThreadsResponseBody, IEvaluateResponseBody, ISetVariableResponseBody, IDebugAdapter,
    ICompletionsResponseBody, IToggleSkipFileStatusArgs, IInternalStackTraceResponseBody,
    IExceptionInfoResponseBody, ISetBreakpointResult, TimeTravelRuntime, IRestartRequestArgs, IInitializeRequestArgs, ITelemetryPropertyCollector, IGetLoadedSourcesResponseBody } from '../debugAdapterInterfaces';
import { IChromeDebugAdapterOpts, ChromeDebugSession } from './chromeDebugSession';
import { ChromeConnection } from './chromeConnection';
import * as ChromeUtils from './chromeUtils';
import { Protocol as Crdp } from 'devtools-protocol';
import { PropertyContainer, ScopeContainer, ExceptionContainer, isIndexedPropName, IVariableContainer } from './variables';
import * as variables from './variables';
import { formatConsoleArguments, formatExceptionDetails, clearConsoleCode } from './consoleHelper';
import { StoppedEvent2, ReasonType } from './stoppedEvent';
import { InternalSourceBreakpoint, stackTraceWithoutLogpointFrame } from './internalSourceBreakpoint';

import * as errors from '../errors';
import * as utils from '../utils';
import { PromiseDefer, promiseDefer } from '../utils';
import { telemetry, BatchTelemetryReporter, IExecutionResultTelemetryProperties } from '../telemetry';
import { StepProgressEventsEmitter } from '../executionTimingsReporter';

import { LineColTransformer } from '../transformers/lineNumberTransformer';
import { BasePathTransformer } from '../transformers/basePathTransformer';
import { RemotePathTransformer } from '../transformers/remotePathTransformer';
import { BaseSourceMapTransformer } from '../transformers/baseSourceMapTransformer';
import { EagerSourceMapTransformer } from '../transformers/eagerSourceMapTransformer';
import { FallbackToClientPathTransformer } from '../transformers/fallbackToClientPathTransformer';
import { BreakOnLoadHelper } from './breakOnLoadHelper';
import * as sourceMapUtils from '../sourceMaps/sourceMapUtils';

import * as path from 'path';

import * as nls from 'vscode-nls';
let localize = nls.loadMessageBundle();

interface IPropCount {
    indexedVariables: number;
    namedVariables: number;
}

/**
 * Represents a reference to a source/script. `contents` is set if there are inlined sources.
 * Otherwise, scriptId can be used to retrieve the contents from the runtime.
 */
export interface ISourceContainer {
    /** The runtime-side scriptId of this script */
    scriptId?: Crdp.Runtime.ScriptId;
    /** The contents of this script, if they are inlined in the sourcemap */
    contents?: string;
    /** The authored path to this script (only set if the contents are inlined) */
    mappedPath?: string;
}

export interface IPendingBreakpoint {
    args: ISetBreakpointsArgs;
    ids: number[];
    requestSeq: number;
    setWithPath: string;
}

interface IHitConditionBreakpoint {
    numHits: number;
    shouldPause: (numHits: number) => boolean;
}

export type VariableContext = 'variables' | 'watch' | 'repl' | 'hover';

export type CrdpScript = Crdp.Debugger.ScriptParsedEvent;

export type CrdpDomain = string;

export type LoadedSourceEventReason = 'new' | 'changed' | 'removed';

export interface BreakpointSetResult {
    isSet: boolean;
    breakpoint: DebugProtocol.Breakpoint;
}

export interface IOnPausedResult {
    didPause: boolean;
}

export abstract class ChromeDebugAdapter implements IDebugAdapter {
    public static EVAL_NAME_PREFIX = ChromeUtils.EVAL_NAME_PREFIX;
    public static EVAL_ROOT = '<eval>';

    private static SCRIPTS_COMMAND = '.scripts';
    private static THREAD_ID = 1;
    private static SET_BREAKPOINTS_TIMEOUT = 5000;
    private static HITCONDITION_MATCHER = /^(>|>=|=|<|<=|%)?\s*([0-9]+)$/;
    private static ASYNC_CALL_STACK_DEPTH = 4;

    protected _session: ChromeDebugSession;
    protected _domains = new Map<CrdpDomain, Crdp.Schema.Domain>();
    private _clientAttached: boolean;
    private _currentPauseNotification: Crdp.Debugger.PausedEvent;
    private _committedBreakpointsByUrl: Map<string, ISetBreakpointResult[]>;
    private _exception: Crdp.Runtime.RemoteObject;
    private _setBreakpointsRequestQ: Promise<any>;
    private _expectingResumedEvent: boolean;
    protected _expectingStopReason: ReasonType;
    private _waitAfterStep = Promise.resolve();

    private _frameHandles: Handles<Crdp.Debugger.CallFrame>;
    private _variableHandles: variables.VariableHandles;
    private _breakpointIdHandles: utils.ReverseHandles<Crdp.Debugger.BreakpointId>;
    private _sourceHandles: utils.ReverseHandles<ISourceContainer>;

    private _scriptsById: Map<Crdp.Runtime.ScriptId, CrdpScript>;
    private _scriptsByUrl: Map<string, CrdpScript>;
    private _pendingBreakpointsByUrl: Map<string, IPendingBreakpoint>;
    private _hitConditionBreakpointsById: Map<Crdp.Debugger.BreakpointId, IHitConditionBreakpoint>;

    private _lineColTransformer: LineColTransformer;
    protected _chromeConnection: ChromeConnection;
    protected _sourceMapTransformer: BaseSourceMapTransformer;
    protected _pathTransformer: BasePathTransformer;

    protected _hasTerminated: boolean;
    protected _inShutdown: boolean;
    protected _attachMode: boolean;
    protected _launchAttachArgs: ICommonRequestArgs;
    protected _port: number;
    private _blackboxedRegexes: RegExp[] = [];
    private _skipFileStatuses = new Map<string, boolean>();

    private _currentStep = Promise.resolve();
    private _currentLogMessage = Promise.resolve();
    private _nextUnboundBreakpointId = 0;
    private _pauseOnPromiseRejections = true;
    protected _promiseRejectExceptionFilterEnabled = false;

    private _columnBreakpointsEnabled: boolean;

    private _smartStepEnabled: boolean;
    private _smartStepCount = 0;
    private _earlyScripts: Crdp.Debugger.ScriptParsedEvent[] = [];

    private _initialSourceMapsP = Promise.resolve();

    private _lastPauseState: { expecting: ReasonType; event: Crdp.Debugger.PausedEvent };

    protected _breakOnLoadHelper: BreakOnLoadHelper | null;

    // Queue to synchronize new source loaded and source removed events so that 'remove' script events
    // won't be send before the corresponding 'new' event has been sent
    private _sourceLoadedQueue: Promise<void> = Promise.resolve(null);

    // Promises so ScriptPaused events can wait for ScriptParsed events to finish resolving breakpoints
    private _scriptIdToBreakpointsAreResolvedDefer = new Map<string, PromiseDefer<void>>();

    private _batchTelemetryReporter: BatchTelemetryReporter;

    public readonly events: StepProgressEventsEmitter;

    private _loadedSourcesByScriptId = new Map<Crdp.Runtime.ScriptId, CrdpScript>();

    private _isVSClient: boolean;

    public constructor({ chromeConnection, lineColTransformer, sourceMapTransformer, pathTransformer, targetFilter }: IChromeDebugAdapterOpts,
        session: ChromeDebugSession) {
        telemetry.setupEventHandler(e => session.sendEvent(e));
        this._batchTelemetryReporter = new BatchTelemetryReporter(telemetry);
        this._session = session;
        this._chromeConnection = new (chromeConnection || ChromeConnection)(undefined, targetFilter);
        this.events = new StepProgressEventsEmitter(this._chromeConnection.events ? [this._chromeConnection.events] : []);

        this._frameHandles = new Handles<Crdp.Debugger.CallFrame>();
        this._variableHandles = new variables.VariableHandles();
        this._breakpointIdHandles = new utils.ReverseHandles<Crdp.Debugger.BreakpointId>();
        this._sourceHandles = new utils.ReverseHandles<ISourceContainer>();
        this._pendingBreakpointsByUrl = new Map<string, IPendingBreakpoint>();
        this._hitConditionBreakpointsById = new Map<Crdp.Debugger.BreakpointId, IHitConditionBreakpoint>();

        this._lineColTransformer = new (lineColTransformer || LineColTransformer)(this._session);
        this._sourceMapTransformer = new (sourceMapTransformer || EagerSourceMapTransformer)(this._sourceHandles);
        this._pathTransformer = new (pathTransformer || RemotePathTransformer)();

        this.clearTargetContext();
    }

    public get chrome(): Crdp.ProtocolApi {
        return this._chromeConnection.api;
    }

    public get scriptsById(): Map<Crdp.Runtime.ScriptId, CrdpScript> {
        return this._scriptsById;
    }

    public get pathTransformer(): BasePathTransformer {
        return this._pathTransformer;
    }

    public get pendingBreakpointsByUrl(): Map<string, IPendingBreakpoint> {
        return this._pendingBreakpointsByUrl;
    }

    public get committedBreakpointsByUrl(): Map<string, ISetBreakpointResult[]> {
        return this._committedBreakpointsByUrl;
    }

    public get sourceMapTransformer(): BaseSourceMapTransformer {
        return this._sourceMapTransformer;
    }

    /**
     * Called on 'clearEverything' or on a navigation/refresh
     */
    protected clearTargetContext(): void {
        this._sourceMapTransformer.clearTargetContext();

        this._scriptsById = new Map<Crdp.Runtime.ScriptId, Crdp.Debugger.ScriptParsedEvent>();
        this._scriptsByUrl = new Map<string, Crdp.Debugger.ScriptParsedEvent>();

        this._committedBreakpointsByUrl = new Map<string, ISetBreakpointResult[]>();
        this._setBreakpointsRequestQ = Promise.resolve();

        this._pathTransformer.clearTargetContext();
    }

    /* __GDPR__
        "ClientRequest/initialize" : {
            "${include}": [
                "${IExecutionResultTelemetryProperties}",
                "${DebugCommonProperties}"
            ]
        }
    */
    public initialize(args: IInitializeRequestArgs): DebugProtocol.Capabilities {
        if (args.supportsMapURLToFilePathRequest) {
            this._pathTransformer = new FallbackToClientPathTransformer(this._session);
        }

        this._isVSClient = args.clientID === 'visualstudio';
        utils.setCaseSensitivePaths(!this._isVSClient);
        this._sourceMapTransformer.isVSClient = this._isVSClient;

        if (args.pathFormat !== 'path') {
            throw errors.pathFormat();
        }

        if (args.locale) {
            localize = nls.config({ locale: args.locale })();
        }

        // because session bypasses dispatchRequest
        if (typeof args.linesStartAt1 === 'boolean') {
            (<any>this)._clientLinesStartAt1 = args.linesStartAt1;
        }
        if (typeof args.columnsStartAt1 === 'boolean') {
            (<any>this)._clientColumnsStartAt1 = args.columnsStartAt1;
        }

        const exceptionBreakpointFilters = [
            {
                label: localize('exceptions.all', 'All Exceptions'),
                filter: 'all',
                default: false
            },
            {
                label: localize('exceptions.uncaught', 'Uncaught Exceptions'),
                filter: 'uncaught',
                default: false
            }
        ];
        if (this._promiseRejectExceptionFilterEnabled) {
            exceptionBreakpointFilters.push({
                label: localize('exceptions.promise_rejects', 'Promise Rejects'),
                filter: 'promise_reject',
                default: false
            });
        }

        // This debug adapter supports two exception breakpoint filters
        return {
            exceptionBreakpointFilters,
            supportsConfigurationDoneRequest: true,
            supportsSetVariable: true,
            supportsConditionalBreakpoints: true,
            supportsCompletionsRequest: true,
            supportsHitConditionalBreakpoints: true,
            supportsRestartFrame: true,
            supportsExceptionInfoRequest: true,
            supportsDelayedStackTraceLoading: true,
            supportsValueFormattingOptions: true,
            supportsEvaluateForHovers: true,
            supportsLoadedSourcesRequest: true
        };
    }

    /* __GDPR__
        "ClientRequest/configurationDone" : {
            "${include}": [
                "${IExecutionResultTelemetryProperties}",
                "${DebugCommonProperties}"
            ]
        }
    */
    public configurationDone(): Promise<void> {
        return Promise.resolve();
    }

    public get breakOnLoadActive(): boolean {
        return !!this._breakOnLoadHelper;
    }

    /* __GDPR__
        "ClientRequest/launch" : {
            "${include}": [
                "${IExecutionResultTelemetryProperties}",
                "${DebugCommonProperties}"
            ]
        }
    */
    public async launch(args: ILaunchRequestArgs, telemetryPropertyCollector?: ITelemetryPropertyCollector): Promise<void> {
        this.commonArgs(args);

        if (args.pathMapping) {
            for (const urlToMap in args.pathMapping) {
                args.pathMapping[urlToMap] = utils.canonicalizeUrl(args.pathMapping[urlToMap]);
            }
        }

        this._sourceMapTransformer.launch(args);
        await this._pathTransformer.launch(args);

        if (!args.__restart) {
            /* __GDPR__
               "debugStarted" : {
                  "request" : { "classification": "SystemMetaData", "purpose": "FeatureInsight" },
                  "args" : { "classification": "SystemMetaData", "purpose": "FeatureInsight" },
                  "${include}": [ "${DebugCommonProperties}" ]
               }
            */
            telemetry.reportEvent('debugStarted', { request: 'launch', args: Object.keys(args) });
        }
    }

    /* __GDPR__
        "ClientRequest/attach" : {
            "${include}": [
                "${IExecutionResultTelemetryProperties}",
                "${DebugCommonProperties}"
            ]
        }
    */
    public async attach(args: IAttachRequestArgs): Promise<void> {
        this._attachMode = true;
        this.commonArgs(args);
        this._sourceMapTransformer.attach(args);
        await this._pathTransformer.attach(args);

        if (!args.port) {
            args.port = 9229;
        }

        /* __GDPR__
            "debugStarted" : {
                "request" : { "classification": "SystemMetaData", "purpose": "FeatureInsight" },
                "args" : { "classification": "SystemMetaData", "purpose": "FeatureInsight" },
                "${include}": [ "${DebugCommonProperties}" ]
            }
        */
        telemetry.reportEvent('debugStarted', { request: 'attach', args: Object.keys(args) });
        await this.doAttach(args.port, args.url, args.address, args.timeout, args.websocketUrl, args.extraCRDPChannelPort);
    }

    protected commonArgs(args: ICommonRequestArgs): void {
        let logToFile = false;
        let logLevel: Logger.LogLevel;
        if (args.trace === 'verbose') {
            logLevel = Logger.LogLevel.Verbose;
            logToFile = true;
        } else if (args.trace) {
            logLevel = Logger.LogLevel.Warn;
            logToFile = true;
        } else {
            logLevel = Logger.LogLevel.Warn;
        }

        // The debug configuration provider should have set logFilePath on the launch config. If not, default to 'true' to use the
        // "legacy" log file path from the CDA subclass
        const logFilePath = args.logFilePath || logToFile;
        logger.setup(logLevel, logFilePath);

        this._launchAttachArgs = args;

        // Enable sourcemaps and async callstacks by default
        args.sourceMaps = typeof args.sourceMaps === 'undefined' || args.sourceMaps;

        this._smartStepEnabled = this._launchAttachArgs.smartStep;

<<<<<<< HEAD
        if (args.breakOnLoadStrategy && args.breakOnLoadStrategy !== 'off') {
            this._breakOnLoadHelper = new BreakOnLoadHelper(this, args.breakOnLoadStrategy);
=======
        // Use hasOwnProperty to explicitly permit setting a falsy targetFilter.
        if (args.hasOwnProperty('targetFilter')) {
            this._chromeConnection.setTargetFilter(args.targetFilter);
>>>>>>> 7cfec139
        }
    }

    public shutdown(): void {
        this._batchTelemetryReporter.finalize();
        this._inShutdown = true;
        this._session.shutdown();
    }

    protected async terminateSession(reason: string, disconnectArgs?: DebugProtocol.DisconnectArguments, restart?: IRestartRequestArgs): Promise<void> {
        logger.log(`Terminated: ${reason}`);

        if (!this._hasTerminated) {
            logger.log(`Waiting for any pending steps or log messages.`);
            await this._currentStep;
            await this._currentLogMessage;
            logger.log(`Current step and log messages complete`);

            /* __GDPR__
               "debugStopped" : {
                  "reason" : { "classification": "SystemMetaData", "purpose": "FeatureInsight" },
                  "${include}": [ "${DebugCommonProperties}" ]
               }
             */
            telemetry.reportEvent('debugStopped', { reason });
            this._hasTerminated = true;
            if (this._clientAttached || (this._launchAttachArgs && (<ILaunchRequestArgs>this._launchAttachArgs).noDebug)) {
                this._session.sendEvent(new TerminatedEvent(restart));
            }

            if (this._chromeConnection.isAttached) {
                this._chromeConnection.close();
            }
        }
    }

    /**
     * Hook up all connection events
     */
    protected hookConnectionEvents(): void {
        this.chrome.Debugger.on('paused', params => {
            /* __GDPR__
               "target/notification/onPaused" : {
                  "${include}": [
                      "${IExecutionResultTelemetryProperties}",
                      "${DebugCommonProperties}"
                    ]
               }
             */
            this.runAndMeasureProcessingTime('target/notification/onPaused', async () => {
                await this.onPaused(params);
            });
        });
        this.chrome.Debugger.on('resumed', () => this.onResumed());
        this.chrome.Debugger.on('scriptParsed', params => {
            /* __GDPR__
               "target/notification/onScriptParsed" : {
                  "${include}": [
                        "${IExecutionResultTelemetryProperties}",
                        "${DebugCommonProperties}"
                    ]
               }
             */
            this.runAndMeasureProcessingTime('target/notification/onScriptParsed', () => {
                return this.onScriptParsed(params);
            });
        });
        this.chrome.Debugger.on('breakpointResolved', params => this.onBreakpointResolved(params));
        this.chrome.Console.on('messageAdded', params => this.onMessageAdded(params));
        this.chrome.Runtime.on('consoleAPICalled', params => this.onConsoleAPICalled(params));
        this.chrome.Runtime.on('exceptionThrown', params => this.onExceptionThrown(params));
        this.chrome.Runtime.on('executionContextsCleared', () => this.onExecutionContextsCleared());
        this.chrome.Log.on('entryAdded', params => this.onLogEntryAdded(params));

        this._chromeConnection.onClose(() => this.terminateSession('websocket closed'));
    }

    private async runAndMeasureProcessingTime(notificationName: string, procedure: () => Promise<void>): Promise<void> {
        const startTime = Date.now();
        const startTimeMark = process.hrtime();
        let properties: IExecutionResultTelemetryProperties = {
            startTime: startTime.toString()
        };

        try {
            await procedure();
            properties.successful = 'true';
        } catch (e) {
            properties.successful = 'false';
            properties.exceptionType = 'firstChance';
            utils.fillErrorDetails(properties, e);
        }

        const elapsedTime = utils.calculateElapsedTime(startTimeMark);
        properties.timeTakenInMilliseconds = elapsedTime.toString();

        // Callers set GDPR annotation
        this._batchTelemetryReporter.reportEvent(notificationName, properties);
    }

    /**
     * Enable clients and run connection
     */
    protected runConnection(): Promise<void>[] {
        return [
            this.chrome.Console.enable()
                .catch(e => { /* Specifically ignore a fail here since it's only for backcompat */ }),
            utils.toVoidP(this.chrome.Debugger.enable()),
            this.chrome.Runtime.enable(),
            this.chrome.Log.enable()
                .catch(e => { }), // Not supported by all runtimes
            this._chromeConnection.run(),
        ];
    }

    protected async doAttach(port: number, targetUrl?: string, address?: string, timeout?: number, websocketUrl?: string, extraCRDPChannelPort?: number): Promise<void> {
        /* __GDPR__FRAGMENT__
           "StepNames" : {
              "Attach" : { "classification": "SystemMetaData", "purpose": "FeatureInsight" }
           }
         */
        this.events.emitStepStarted('Attach');
        // Client is attaching - if not attached to the chrome target, create a connection and attach
        this._clientAttached = true;
        if (!this._chromeConnection.isAttached) {
            if (websocketUrl) {
                await this._chromeConnection.attachToWebsocketUrl(websocketUrl, extraCRDPChannelPort);
            } else {
                await this._chromeConnection.attach(address, port, targetUrl, timeout, extraCRDPChannelPort);
            }

            /* __GDPR__FRAGMENT__
            "StepNames" : {
                "Attach.ConfigureDebuggingSession.Internal" : { "classification": "SystemMetaData", "purpose": "FeatureInsight" }
            }
            */
            this.events.emitStepStarted('Attach.ConfigureDebuggingSession.Internal');

            this._port = port;

            this.hookConnectionEvents();
            let patterns: string[] = [];

            if (this._launchAttachArgs.skipFiles) {
                const skipFilesArgs = this._launchAttachArgs.skipFiles.filter(glob => {
                    if (glob.startsWith('!')) {
                        logger.warn(`Warning: skipFiles entries starting with '!' aren't supported and will be ignored. ("${glob}")`);
                        return false;
                    }

                    return true;
                });

                patterns = skipFilesArgs.map(glob => utils.pathGlobToBlackboxedRegex(glob));
            }

            if (this._launchAttachArgs.skipFileRegExps) {
                patterns = patterns.concat(this._launchAttachArgs.skipFileRegExps);
            }

            /* __GDPR__FRAGMENT__
               "StepNames" : {
                  "Attach.ConfigureDebuggingSession.Target" : { "classification": "SystemMetaData", "purpose": "FeatureInsight" }
               }
             */
            this.events.emitStepStarted('Attach.ConfigureDebuggingSession.Target');

            // Make sure debugging domain is enabled before calling refreshBlackboxPatterns() below
            await Promise.all(this.runConnection());

            if (patterns.length) {
                this._blackboxedRegexes = patterns.map(pattern => new RegExp(pattern, 'i'));
                this.refreshBlackboxPatterns();
            }

            await this.initSupportedDomains();
            const maxDepth = this._launchAttachArgs.showAsyncStacks ? ChromeDebugAdapter.ASYNC_CALL_STACK_DEPTH : 0;
            try {
                await this.chrome.Debugger.setAsyncCallStackDepth({ maxDepth });
            } catch (e) {
                // Not supported by older runtimes, ignore it.
            }

            if (this._breakOnLoadHelper) {
                this._breakOnLoadHelper.setBrowserVersion((await this._chromeConnection.version).browser);
            }
        }
    }

    private async initSupportedDomains(): Promise<void> {
        try {
            const domainResponse = await this.chrome.Schema.getDomains();
            domainResponse.domains.forEach(domain => this._domains.set(<any>domain.name, domain));
        } catch (e) {
            // If getDomains isn't supported for some reason, skip this
        }
    }

    /**
     * This event tells the client to begin sending setBP requests, etc. Some consumers need to override this
     * to send it at a later time of their choosing.
     */
    protected async sendInitializedEvent(): Promise<void> {
        // Wait to finish loading sourcemaps from the initial scriptParsed events
        if (this._initialSourceMapsP) {
            const initialSourceMapsP = this._initialSourceMapsP;
            this._initialSourceMapsP = null;

            await initialSourceMapsP;

            this._session.sendEvent(new InitializedEvent());
            this.events.emitStepCompleted('NotifyInitialized');
            await Promise.all(this._earlyScripts.map(script => this.sendLoadedSourceEvent(script)));
            this._earlyScripts = null;
        }
    }

    public doAfterProcessingSourceEvents(action: () => void): Promise<void> {
        return this._sourceLoadedQueue = this._sourceLoadedQueue.then(action);
    }

    /**
     * e.g. the target navigated
     */
    protected onExecutionContextsCleared(): Promise<void> {
        const cachedScriptParsedEvents = Array.from(this._scriptsById.values());
        this.clearTargetContext();
        return this.doAfterProcessingSourceEvents(async () => { // This will not execute until all the on-flight 'new' source events have been processed
            for (let scriptedParseEvent of cachedScriptParsedEvents) {
                this.sendLoadedSourceEvent(scriptedParseEvent, 'removed');
            }
        });
    }

    protected async onPaused(notification: Crdp.Debugger.PausedEvent, expectingStopReason = this._expectingStopReason): Promise<IOnPausedResult> {
        if (notification.asyncCallStackTraceId) {
            await this.chrome.Debugger.pauseOnAsyncCall({ parentStackTraceId: notification.asyncCallStackTraceId });
            await this.chrome.Debugger.resume();
            return { didPause: false };
        }

        this._variableHandles.onPaused();
        this._frameHandles.reset();
        this._exception = undefined;
        this._lastPauseState = { event: notification, expecting: expectingStopReason };
        this._currentPauseNotification = notification;

        // If break on load is active, we pass the notification object to breakonload helper
        // If it returns true, we continue and return
        if (this.breakOnLoadActive) {
            let shouldContinue = await this._breakOnLoadHelper.handleOnPaused(notification);
            if (shouldContinue) {
                this.chrome.Debugger.resume()
                    .catch(e => {
                        logger.error('Failed to resume due to exception: ' + e.message);
                    });
                return { didPause: false };
            }
        }

        // We can tell when we've broken on an exception. Otherwise if hitBreakpoints is set, assume we hit a
        // breakpoint. If not set, assume it was a step. We can't tell the difference between step and 'break on anything'.
        let reason: ReasonType;
        let shouldSmartStep = false;
        if (notification.reason === 'exception') {
            reason = 'exception';
            this._exception = notification.data;
        } else if (notification.reason === 'promiseRejection') {
            reason = 'promise_rejection';

            // After processing smartStep and so on, check whether we are paused on a promise rejection, and should continue past it
            if (this._promiseRejectExceptionFilterEnabled && !this._pauseOnPromiseRejections) {
                this.chrome.Debugger.resume()
                    .catch(e => { /* ignore failures */ });
                return { didPause: false };
            }

            this._exception = notification.data;
        } else if (notification.hitBreakpoints && notification.hitBreakpoints.length) {
            reason = 'breakpoint';

            // Did we hit a hit condition breakpoint?
            for (let hitBp of notification.hitBreakpoints) {
                if (this._hitConditionBreakpointsById.has(hitBp)) {
                    // Increment the hit count and check whether to pause
                    const hitConditionBp = this._hitConditionBreakpointsById.get(hitBp);
                    hitConditionBp.numHits++;
                    // Only resume if we didn't break for some user action (step, pause button)
                    if (!expectingStopReason && !hitConditionBp.shouldPause(hitConditionBp.numHits)) {
                        this.chrome.Debugger.resume()
                            .catch(e => { /* ignore failures */ });
                        return { didPause: false };
                    }
                }
            }
        } else if (expectingStopReason) {
            // If this was a step, check whether to smart step
            reason = expectingStopReason;
            shouldSmartStep = await this.shouldSmartStep(this._currentPauseNotification.callFrames[0]);
        } else {
            reason = 'debugger_statement';
        }

        this._expectingStopReason = undefined;

        if (shouldSmartStep) {
            this._smartStepCount++;
            await this.stepIn(false);
            return { didPause: false };
        } else {
            if (this._smartStepCount > 0) {
                logger.log(`SmartStep: Skipped ${this._smartStepCount} steps`);
                this._smartStepCount = 0;
            }

            // Enforce that the stopped event is not fired until we've sent the response to the step that induced it.
            // Also with a timeout just to ensure things keep moving
            const sendStoppedEvent = () => {
                return this._session.sendEvent(new StoppedEvent2(reason, /*threadId=*/ChromeDebugAdapter.THREAD_ID, this._exception));
            };
            await utils.promiseTimeout(this._currentStep, /*timeoutMs=*/300)
                .then(sendStoppedEvent, sendStoppedEvent);

            return { didPause: true };
        }
    }

    /* __GDPR__
        "ClientRequest/exceptionInfo" : {
            "${include}": [
                "${IExecutionResultTelemetryProperties}",
                "${DebugCommonProperties}"
            ]
        }
    */
    public async exceptionInfo(args: DebugProtocol.ExceptionInfoArguments): Promise<IExceptionInfoResponseBody> {
        if (args.threadId !== ChromeDebugAdapter.THREAD_ID) {
            throw errors.invalidThread(args.threadId);
        }

        if (this._exception) {
            const isError = this._exception.subtype === 'error';
            const message = isError ? utils.firstLine(this._exception.description) : (this._exception.description || this._exception.value);
            const formattedMessage = message && message.replace(/\*/g, '\\*');
            const response: IExceptionInfoResponseBody = {
                exceptionId: this._exception.className || this._exception.type || 'Error',
                breakMode: 'unhandled',
                details: {
                    stackTrace: this._exception.description && await this.mapFormattedException(this._exception.description),
                    message,
                    formattedDescription: formattedMessage, // VS workaround - see https://github.com/Microsoft/vscode/issues/34259
                    typeName: this._exception.subtype || this._exception.type
                }
            };

            return response;
        } else {
            throw errors.noStoredException();
        }
    }

    private async shouldSmartStep(frame: Crdp.Debugger.CallFrame): Promise<boolean> {
        if (!this._smartStepEnabled) return Promise.resolve(false);

        const stackFrame = this.callFrameToStackFrame(frame);
        const clientPath = this._pathTransformer.getClientPathFromTargetPath(stackFrame.source.path) || stackFrame.source.path;
        const mapping = await this._sourceMapTransformer.mapToAuthored(clientPath, frame.location.lineNumber, frame.location.columnNumber);
        if (mapping) {
            return false;
        }

        if ((await this.sourceMapTransformer.allSources(clientPath)).length) {
            return true;
        }

        return false;
    }

    protected onResumed(): void {
        this._currentPauseNotification = null;

        if (this._expectingResumedEvent) {
            this._expectingResumedEvent = false;

            // Need to wait to eval just a little after each step, because of #148
            this._waitAfterStep = utils.promiseTimeout(null, 50);
        } else {
            let resumedEvent = new ContinuedEvent(ChromeDebugAdapter.THREAD_ID);
            this._session.sendEvent(resumedEvent);
        }
    }

    private async detectColumnBreakpointSupport(scriptId: Crdp.Runtime.ScriptId): Promise<void> {
        this._columnBreakpointsEnabled = false; // So it isn't requested multiple times
        try {
            await this.chrome.Debugger.getPossibleBreakpoints({
                start: { scriptId, lineNumber: 0, columnNumber: 0 },
                end: { scriptId, lineNumber: 1, columnNumber: 0 },
                restrictToFunction: false
            });
            this._columnBreakpointsEnabled = true;
        } catch (e) {
            this._columnBreakpointsEnabled = false;
        }

        this._lineColTransformer.columnBreakpointsEnabled = this._columnBreakpointsEnabled;
    }

    public getBreakpointsResolvedDefer(scriptId: string): PromiseDefer<void> {
        const existingValue =  this._scriptIdToBreakpointsAreResolvedDefer.get(scriptId);
        if (existingValue) {
            return existingValue;
        } else {
            const newValue = promiseDefer<void>();
            this._scriptIdToBreakpointsAreResolvedDefer.set(scriptId, newValue);
            return newValue;
        }
    }

    protected async onScriptParsed(script: Crdp.Debugger.ScriptParsedEvent): Promise<void> {
        // The stack trace and hash can be large and the DA doesn't need it.
        delete script.stackTrace;
        delete script.hash;

        const breakpointsAreResolvedDefer = this.getBreakpointsResolvedDefer(script.scriptId);
        try {
            this.doAfterProcessingSourceEvents(async () => { // This will block future 'removed' source events, until this processing has been completed
                if (typeof this._columnBreakpointsEnabled === 'undefined') {
                    await this.detectColumnBreakpointSupport(script.scriptId);
                    await this.sendInitializedEvent();
                }

                if (this._earlyScripts) {
                    this._earlyScripts.push(script);
                } else {
                    await this.sendLoadedSourceEvent(script);
                }
            });

            if (script.url) {
                script.url = utils.fixDriveLetter(script.url);
            } else {
                script.url = ChromeDebugAdapter.EVAL_NAME_PREFIX + script.scriptId;
            }

            this._scriptsById.set(script.scriptId, script);
            this._scriptsByUrl.set(utils.canonicalizeUrl(script.url), script);

            const mappedUrl = await this._pathTransformer.scriptParsed(script.url);

            const resolvePendingBPs = async (source: string) => {
                source = source && utils.canonicalizeUrl(source);
                const pendingBP = this._pendingBreakpointsByUrl.get(source);
                if (pendingBP && (!pendingBP.setWithPath || utils.canonicalizeUrl(pendingBP.setWithPath) === source)) {
                    logger.log(`OnScriptParsed.resolvePendingBPs: Resolving pending breakpoints: ${JSON.stringify(pendingBP)}`);
                    await this.resolvePendingBreakpoint(pendingBP);
                    this._pendingBreakpointsByUrl.delete(source);
                } else if (source) {
                    const sourceFileName = path.basename(source).toLowerCase();
                    if (Array.from(this._pendingBreakpointsByUrl.keys()).find(key => key.toLowerCase().indexOf(sourceFileName) > -1)) {
                        logger.log(`OnScriptParsed.resolvePendingBPs: The following pending breakpoints won't be resolved: ${JSON.stringify(pendingBP)} pendingBreakpointsByUrl = ${JSON.stringify([...this._pendingBreakpointsByUrl])} source = ${source}`);
                    }
                }
            };

            const sourceMapsP = this._sourceMapTransformer.scriptParsed(mappedUrl, script.sourceMapURL).then(async sources => {
                if (this._hasTerminated) {
                    return undefined;
                }

                if (sources) {
                    const filteredSources = sources.filter(source => source !== mappedUrl); // Tools like babel-register will produce sources with the same path as the generated script
                    for (const filteredSource of filteredSources) {
                        await resolvePendingBPs(filteredSource);
                    }
                }

                if (script.url === mappedUrl && this._pendingBreakpointsByUrl.has(mappedUrl) && this._pendingBreakpointsByUrl.get(mappedUrl).setWithPath === mappedUrl) {
                    // If the pathTransformer had no effect, and we attempted to set the BPs with that path earlier, then assume that they are about
                    // to be resolved in this loaded script, and remove the pendingBP.
                    this._pendingBreakpointsByUrl.delete(mappedUrl);
                } else {
                    await resolvePendingBPs(mappedUrl);
                }

                await this.resolveSkipFiles(script, mappedUrl, sources);
            });

            if (this._initialSourceMapsP) {
                this._initialSourceMapsP = <Promise<any>>Promise.all([this._initialSourceMapsP, sourceMapsP]);
            }
            await sourceMapsP;

            breakpointsAreResolvedDefer.resolve(); // By now no matter which code path we choose, resolving pending breakpoints should be finished, so trigger the defer
        } catch (exception) {
            breakpointsAreResolvedDefer.reject(exception);
        }
    }

    protected async sendLoadedSourceEvent(script: Crdp.Debugger.ScriptParsedEvent, loadedSourceEventReason: LoadedSourceEventReason = 'new'): Promise<void> {
        const source = await this.scriptToSource(script);

        // This is a workaround for an edge bug, see https://github.com/Microsoft/vscode-chrome-debug-core/pull/329
        switch (loadedSourceEventReason) {
            case 'new':
            case 'changed':
                if (this._loadedSourcesByScriptId.get(script.scriptId)) {
                    loadedSourceEventReason = 'changed';
                } else {
                    loadedSourceEventReason = 'new';
                }
                this._loadedSourcesByScriptId.set(script.scriptId, script);
                break;
            case 'removed':
                if (!this._loadedSourcesByScriptId.delete(script.scriptId)) {
                    telemetry.reportEvent('LoadedSourceEventError', { issue: 'Tried to remove non-existent script', scriptId: script.scriptId });
                    return;
                }
                break;
            default:
                telemetry.reportEvent('LoadedSourceEventError', { issue: 'Unknown reason', reason: loadedSourceEventReason });
        }

        const scriptEvent = new LoadedSourceEvent(loadedSourceEventReason, source as any);

        this._session.sendEvent(scriptEvent);
    }

    private async resolveSkipFiles(script: CrdpScript, mappedUrl: string, sources: string[], toggling?: boolean): Promise<void> {
        if (sources && sources.length) {
            const parentIsSkipped = this.shouldSkipSource(script.url);
            const libPositions: Crdp.Debugger.ScriptPosition[] = [];

            // Figure out skip/noskip transitions within script
            let inLibRange = parentIsSkipped;
            for (let s of sources) {
                let isSkippedFile = this.shouldSkipSource(s);
                if (typeof isSkippedFile !== 'boolean') {
                    // Inherit the parent's status
                    isSkippedFile = parentIsSkipped;
                }

                this._skipFileStatuses.set(s, isSkippedFile);

                if ((isSkippedFile && !inLibRange) || (!isSkippedFile && inLibRange)) {
                    const details = await this.sourceMapTransformer.allSourcePathDetails(mappedUrl);
                    const detail = details.find(d => d.inferredPath === s);
                    libPositions.push({
                        lineNumber: detail.startPosition.line,
                        columnNumber: detail.startPosition.column
                    });
                    inLibRange = !inLibRange;
                }
            }

            // If there's any change from the default, set proper blackboxed ranges
            if (libPositions.length || toggling) {
                if (parentIsSkipped) {
                    libPositions.splice(0, 0, { lineNumber: 0, columnNumber: 0});
                }

                if (libPositions[0].lineNumber !== 0 || libPositions[0].columnNumber !== 0) {
                    // The list of blackboxed ranges must start with 0,0 for some reason.
                    // https://github.com/Microsoft/vscode-chrome-debug/issues/667
                    libPositions[0] = {
                        lineNumber: 0,
                        columnNumber: 0
                    };
                }

                await this.chrome.Debugger.setBlackboxedRanges({
                    scriptId: script.scriptId,
                    positions: []
                }).catch(() => this.warnNoSkipFiles());

                if (libPositions.length) {
                    this.chrome.Debugger.setBlackboxedRanges({
                        scriptId: script.scriptId,
                        positions: libPositions
                    }).catch(() => this.warnNoSkipFiles());
                }
            }
        } else {
            const status = await this.getSkipStatus(mappedUrl);
            const skippedByPattern = this.matchesSkipFilesPatterns(mappedUrl);
            if (typeof status === 'boolean' && status !== skippedByPattern) {
                const positions = status ? [{ lineNumber: 0, columnNumber: 0 }] : [];
                this.chrome.Debugger.setBlackboxedRanges({
                    scriptId: script.scriptId,
                    positions
                }).catch(() => this.warnNoSkipFiles());
            }
        }
    }

    private warnNoSkipFiles(): void {
        logger.log('Warning: this runtime does not support skipFiles');
    }

    /**
     * If the source has a saved skip status, return that, whether true or false.
     * If not, check it against the patterns list.
     */
    private shouldSkipSource(sourcePath: string): boolean|undefined {
        const status = this.getSkipStatus(sourcePath);
        if (typeof status === 'boolean') {
            return status;
        }

        if (this.matchesSkipFilesPatterns(sourcePath)) {
            return true;
        }

        return undefined;
    }

    /**
     * Returns true if this path matches one of the static skip patterns
     */
    private matchesSkipFilesPatterns(sourcePath: string): boolean {
        return this._blackboxedRegexes.some(regex => {
            return regex.test(sourcePath);
        });
    }

    /**
     * Returns the current skip status for this path, which is either an authored or generated script.
     */
    private getSkipStatus(sourcePath: string): boolean|undefined {
        if (this._skipFileStatuses.has(sourcePath)) {
            return this._skipFileStatuses.get(sourcePath);
        }

        return undefined;
    }

    /* __GDPR__
        "ClientRequest/toggleSmartStep" : {
            "${include}": [
                "${IExecutionResultTelemetryProperties}",
                "${DebugCommonProperties}"
            ]
        }
    */
    public async toggleSmartStep(): Promise<void> {
        this._smartStepEnabled = !this._smartStepEnabled;
        this.onPaused(this._lastPauseState.event, this._lastPauseState.expecting);
    }

    /* __GDPR__
        "ClientRequest/toggleSkipFileStatus" : {
            "${include}": [
                "${IExecutionResultTelemetryProperties}",
                "${DebugCommonProperties}"
            ]
        }
    */
    public async toggleSkipFileStatus(args: IToggleSkipFileStatusArgs): Promise<void> {
        if (args.path) {
            args.path = utils.fileUrlToPath(args.path);
        }

        if (!await this.isInCurrentStack(args)) {
            // Only valid for files that are in the current stack
            const logName = args.path || this.displayNameForSourceReference(args.sourceReference);
            logger.log(`Can't toggle the skipFile status for ${logName} - it's not in the current stack.`);
            return;
        }

        // e.g. strip <node_internals>/
        if (args.path) {
            args.path = this.displayPathToRealPath(args.path);
        }

        const aPath = args.path || this.fakeUrlForSourceReference(args.sourceReference);
        const generatedPath = await this._sourceMapTransformer.getGeneratedPathFromAuthoredPath(aPath);
        if (!generatedPath) {
            logger.log(`Can't toggle the skipFile status for: ${aPath} - haven't seen it yet.`);
            return;
        }

        const sources = await this._sourceMapTransformer.allSources(generatedPath);
        if (generatedPath === aPath && sources.length) {
            // Ignore toggling skip status for generated scripts with sources
            logger.log(`Can't toggle skipFile status for ${aPath} - it's a script with a sourcemap`);
            return;
        }

        const newStatus = !this.shouldSkipSource(aPath);
        logger.log(`Setting the skip file status for: ${aPath} to ${newStatus}`);
        this._skipFileStatuses.set(aPath, newStatus);

        const targetPath = this._pathTransformer.getTargetPathFromClientPath(generatedPath) || generatedPath;
        const script = this.getScriptByUrl(targetPath);

        await this.resolveSkipFiles(script, generatedPath, sources, /*toggling=*/true);

        if (newStatus) {
            this.makeRegexesSkip(script.url);
        } else {
            this.makeRegexesNotSkip(script.url);
        }

        this.onPaused(this._lastPauseState.event, this._lastPauseState.expecting);
    }

    private async isInCurrentStack(args: IToggleSkipFileStatusArgs): Promise<boolean> {
        const currentStack = await this.stackTrace({ threadId: undefined });

        if (args.path) {
            return currentStack.stackFrames.some(frame => frame.source && frame.source.path === args.path);
        } else {
            return currentStack.stackFrames.some(frame => frame.source && frame.source.sourceReference === args.sourceReference);
        }
    }

    private makeRegexesNotSkip(noSkipPath: string): void {
        let somethingChanged = false;
        this._blackboxedRegexes = this._blackboxedRegexes.map(regex => {
            const result = utils.makeRegexNotMatchPath(regex, noSkipPath);
            somethingChanged = somethingChanged || (result !== regex);
            return result;
        });

        if (somethingChanged) {
            this.refreshBlackboxPatterns();
        }
    }

    private makeRegexesSkip(skipPath: string): void {
        let somethingChanged = false;
        this._blackboxedRegexes = this._blackboxedRegexes.map(regex => {
            const result = utils.makeRegexMatchPath(regex, skipPath);
            somethingChanged = somethingChanged || (result !== regex);
            return result;
        });

        if (!somethingChanged) {
            this._blackboxedRegexes.push(new RegExp(utils.pathToRegex(skipPath), 'i'));
        }

        this.refreshBlackboxPatterns();
    }

    private refreshBlackboxPatterns(): void {
        this.chrome.Debugger.setBlackboxPatterns({
            patterns: this._blackboxedRegexes.map(regex => regex.source)
        }).catch(() => this.warnNoSkipFiles());
    }

    /* __GDPR__
        "ClientRequest/loadedSources" : {
            "${include}": [
                "${IExecutionResultTelemetryProperties}",
                "${DebugCommonProperties}"
            ]
        }
    */
    public async loadedSources(args: DebugProtocol.LoadedSourcesArguments): Promise<IGetLoadedSourcesResponseBody> {
        const sources = await Promise.all(Array.from(this._scriptsByUrl.values())
            .map(script => this.scriptToSource(script)));

        return { sources: sources.sort((a, b) => a.path.localeCompare(b.path)) };
    }

    public resolvePendingBreakpoint(pendingBP: IPendingBreakpoint): Promise<void> {
        return this.setBreakpoints(pendingBP.args, null, pendingBP.requestSeq, pendingBP.ids).then(response => {
            response.breakpoints.forEach((bp, i) => {
                bp.id = pendingBP.ids[i];
                this._session.sendEvent(new BreakpointEvent('changed', bp));
            });
        });
    }

    protected onBreakpointResolved(params: Crdp.Debugger.BreakpointResolvedEvent): void {
        const script = this._scriptsById.get(params.location.scriptId);
        const breakpointId = this._breakpointIdHandles.lookup(params.breakpointId);
        if (!script || !breakpointId) {
            // Breakpoint resolved for a script we don't know about or a breakpoint we don't know about
            return;
        }

        // If the breakpoint resolved is a stopOnEntry breakpoint, we just return since we don't need to send it to client
        if (this.breakOnLoadActive && this._breakOnLoadHelper.stopOnEntryBreakpointIdToRequestedFileName.has(params.breakpointId)) {
            return;
        }

        const committedBps = this._committedBreakpointsByUrl.get(script.url) || [];
        if (!committedBps.find(committedBp => committedBp.breakpointId === params.breakpointId)) {
            committedBps.push({breakpointId: params.breakpointId, actualLocation: params.location});
        }
        this._committedBreakpointsByUrl.set(script.url, committedBps);

        const bp = <DebugProtocol.Breakpoint>{
            id: breakpointId,
            verified: true,
            line: params.location.lineNumber,
            column: params.location.columnNumber
        };
        const scriptPath = this._pathTransformer.breakpointResolved(bp, script.url);

        if (this._pendingBreakpointsByUrl.has(scriptPath)) {
            // If we set these BPs before the script was loaded, remove from the pending list
            this._pendingBreakpointsByUrl.delete(scriptPath);
        }
        this._sourceMapTransformer.breakpointResolved(bp, scriptPath);
        this._lineColTransformer.breakpointResolved(bp);
        this._session.sendEvent(new BreakpointEvent('changed', bp));
    }

    protected onConsoleAPICalled(event: Crdp.Runtime.ConsoleAPICalledEvent): void {
        if (this._launchAttachArgs._suppressConsoleOutput) {
            return;
        }

        const result = formatConsoleArguments(event.type, event.args, event.stackTrace);
        const stack = stackTraceWithoutLogpointFrame(event.stackTrace);
        if (result) {
            this.logObjects(result.args, result.isError, stack);
        }
    }

    private onLogEntryAdded(event: Crdp.Log.EntryAddedEvent): void {
        // The Debug Console doesn't give the user a way to filter by level, just ignore 'verbose' logs
        if (event.entry.level === 'verbose') {
            return;
        }

        const args = event.entry.args || [];

        let text = event.entry.text || '';
        if (event.entry.url && !event.entry.stackTrace) {
            if (text) {
                text += ' ';
            }

            text += `[${event.entry.url}]`;
        }

        if (text) {
            args.unshift({
                type: 'string',
                value: text
            });
        }

        const type = event.entry.level === 'error' ? 'error' :
            event.entry.level === 'warning' ? 'warning' :
            'log';
        const result = formatConsoleArguments(type, args, event.entry.stackTrace);
        const stack = event.entry.stackTrace;
        if (result) {
            this.logObjects(result.args, result.isError, stack);
        }
    }

    private async logObjects(objs: Crdp.Runtime.RemoteObject[], isError = false, stackTrace?: Crdp.Runtime.StackTrace): Promise<void> {
        // This is an asynchronous method, so ensure that we handle one at a time so that they are sent out in the same order that they came in.
        this._currentLogMessage = this._currentLogMessage
            .then(async () => {
                const category = isError ? 'stderr' : 'stdout';

                // Shortcut the common log case to reduce unnecessary back and forth
                let e: DebugProtocol.OutputEvent;
                if (objs.length === 1 && objs[0].type === 'string') {
                    let msg: string = objs[0].value;
                    if (isError) {
                        msg = await this.mapFormattedException(msg);
                    }

                    if (!msg.endsWith(clearConsoleCode)) {
                        // If this string will clear the console, don't append a \n
                        msg += '\n';
                    }

                    e = new OutputEvent(msg, category);
                } else {
                    e = new OutputEvent('output', category);
                    e.body.variablesReference = this._variableHandles.create(new variables.LoggedObjects(objs), 'repl');
                }

                if (stackTrace && stackTrace.callFrames.length) {
                    const stackFrame = await this.mapCallFrame(stackTrace.callFrames[0]);
                    e.body.source = stackFrame.source;
                    e.body.line = stackFrame.line;
                    e.body.column = stackFrame.column;
                }

                this._session.sendEvent(e);
            })
            .catch(err => logger.error(err.toString()));
    }

    protected async onExceptionThrown(params: Crdp.Runtime.ExceptionThrownEvent): Promise<void> {
        if (this._launchAttachArgs._suppressConsoleOutput) {
            return;
        }

        return this._currentLogMessage = this._currentLogMessage.then(async () => {
            const formattedException = formatExceptionDetails(params.exceptionDetails);
            const exceptionStr = await this.mapFormattedException(formattedException);

            const e: DebugProtocol.OutputEvent = new OutputEvent(exceptionStr + '\n', 'stderr');
            const stackTrace = params.exceptionDetails.stackTrace;
            if (stackTrace && stackTrace.callFrames.length) {
                const stackFrame = await this.mapCallFrame(stackTrace.callFrames[0]);
                e.body.source = stackFrame.source;
                e.body.line = stackFrame.line;
                e.body.column = stackFrame.column;
            }

            this._session.sendEvent(e);
        })
        .catch(err => logger.error(err.toString()));
    }

    private async mapCallFrame(frame: Crdp.Runtime.CallFrame): Promise<DebugProtocol.StackFrame> {
        const debuggerCF = this.runtimeCFToDebuggerCF(frame);
        const stackFrame = this.callFrameToStackFrame(debuggerCF);
        await this._pathTransformer.fixSource(stackFrame.source);
        await this._sourceMapTransformer.fixSourceLocation(stackFrame);
        this._lineColTransformer.convertDebuggerLocationToClient(stackFrame);
        return stackFrame;
    }

    // We parse stack trace from `formattedException`, source map it and return a new string
    protected async mapFormattedException(formattedException: string): Promise<string> {
        const exceptionLines = formattedException.split(/\r?\n/);

        for (let i = 0, len = exceptionLines.length; i < len; ++i) {
            const line = exceptionLines[i];
            const matches = line.match(/^\s+at (.*?)\s*\(?([^ ]+):(\d+):(\d+)\)?$/);

            if (!matches) continue;
            const linePath = matches[2];
            const lineNum = parseInt(matches[3], 10);
            const adjustedLineNum = lineNum - 1;
            const columnNum = parseInt(matches[4], 10);
            const clientPath = this._pathTransformer.getClientPathFromTargetPath(linePath);
            const mapped = await this._sourceMapTransformer.mapToAuthored(clientPath || linePath, adjustedLineNum, columnNum);

            if (mapped && mapped.source && utils.isNumber(mapped.line) && utils.isNumber(mapped.column) && utils.existsSync(mapped.source)) {
                this._lineColTransformer.mappedExceptionStack(mapped);
                exceptionLines[i] = exceptionLines[i].replace(
                    `${linePath}:${lineNum}:${columnNum}`,
                    `${mapped.source}:${mapped.line}:${mapped.column}`);
            } else if (clientPath && clientPath !== linePath) {
                const location = { line: adjustedLineNum, column: columnNum };
                this._lineColTransformer.mappedExceptionStack(location);
                exceptionLines[i] = exceptionLines[i].replace(
                    `${linePath}:${lineNum}:${columnNum}`,
                    `${clientPath}:${location.line}:${location.column}`);
            }
        }

        return exceptionLines.join('\n');
    }

    /**
     * For backcompat, also listen to Console.messageAdded, only if it looks like the old format.
     */
    protected onMessageAdded(params: any): void {
        // message.type is undefined when Runtime.consoleAPICalled is being sent
        if (params && params.message && params.message.type) {
            const onConsoleAPICalledParams: Crdp.Runtime.ConsoleAPICalledEvent = {
                type: params.message.type,
                timestamp: params.message.timestamp,
                args: params.message.parameters || [{ type: 'string', value: params.message.text }],
                stackTrace: params.message.stack,
                executionContextId: 1
            };
            this.onConsoleAPICalled(onConsoleAPICalledParams);
        }
    }

    /* __GDPR__
        "ClientRequest/disconnect" : {
            "${include}": [
                "${IExecutionResultTelemetryProperties}",
                "${DebugCommonProperties}"
            ]
        }
    */
    public disconnect(args: DebugProtocol.DisconnectArguments): void {
        telemetry.reportEvent('FullSessionStatistics/SourceMaps/Overrides', { aspNetClientAppFallbackCount: sourceMapUtils.getAspNetFallbackCount() });
        this.shutdown();
        this.terminateSession('Got disconnect request', args);
    }

    /* __GDPR__
        "ClientRequest/setBreakpoints" : {
            "${include}": [
                "${IExecutionResultTelemetryProperties}",
                "${DebugCommonProperties}"
            ]
        }
    */
    public setBreakpoints(args: ISetBreakpointsArgs, _: ITelemetryPropertyCollector, requestSeq: number, ids?: number[]): Promise<ISetBreakpointsResponseBody> {
        this.reportBpTelemetry(args);
        if (args.source.path) {
            args.source.path = this.displayPathToRealPath(args.source.path);
            args.source.path = utils.fixDriveLetterAndSlashes(args.source.path);
        }

        return this.validateBreakpointsPath(args)
            .then(() => {
                // Deep copy the args that we are going to modify, and keep the original values in originalArgs
                const originalArgs = args;
                args = JSON.parse(JSON.stringify(args));
                args = this._lineColTransformer.setBreakpoints(args);
                const sourceMapTransformerResponse = this._sourceMapTransformer.setBreakpoints(args, requestSeq, ids);
                if (sourceMapTransformerResponse && sourceMapTransformerResponse.args) {
                    args = sourceMapTransformerResponse.args;
                }
                if (sourceMapTransformerResponse && sourceMapTransformerResponse.ids) {
                    ids = sourceMapTransformerResponse.ids;
                }
                args = this._pathTransformer.setBreakpoints(args);

                // Get the target url of the script
                let targetScriptUrl: string;
                if (args.source.sourceReference) {
                    const handle = this._sourceHandles.get(args.source.sourceReference);
                    if ((!handle || !handle.scriptId) && args.source.path) {
                        // A sourcemapped script with inline sources won't have a scriptId here, but the
                        // source.path has been fixed.
                        targetScriptUrl = args.source.path;
                    } else {
                        const targetScript = this._scriptsById.get(handle.scriptId);
                        if (targetScript) {
                            targetScriptUrl = targetScript.url;
                        }
                    }
                } else if (args.source.path) {
                    targetScriptUrl = args.source.path;
                }

                if (targetScriptUrl) {
                    // DebugProtocol sends all current breakpoints for the script. Clear all breakpoints for the script then add all of them
                    const internalBPs = args.breakpoints.map(bp => new InternalSourceBreakpoint(bp));
                    const setBreakpointsPFailOnError = this._setBreakpointsRequestQ
                        .then(() => this.clearAllBreakpoints(targetScriptUrl))
                        .then(() => this.addBreakpoints(targetScriptUrl, internalBPs))
                        .then(responses => ({ breakpoints: this.targetBreakpointResponsesToBreakpointSetResults(targetScriptUrl, responses, internalBPs, ids) }));

                    const setBreakpointsPTimeout = utils.promiseTimeout(setBreakpointsPFailOnError, ChromeDebugAdapter.SET_BREAKPOINTS_TIMEOUT, localize('setBPTimedOut', 'Set breakpoints request timed out'));

                    // Do just one setBreakpointsRequest at a time to avoid interleaving breakpoint removed/breakpoint added requests to Crdp, which causes issues.
                    // Swallow errors in the promise queue chain so it doesn't get blocked, but return the failing promise for error handling.
                    this._setBreakpointsRequestQ = setBreakpointsPTimeout.catch(e => {
                        // Log the timeout, but any other error will be logged elsewhere
                        if (e.message && e.message.indexOf('timed out') >= 0) {
                            logger.error(e.stack);
                        }
                    });

                    // Return the setBP request, no matter how long it takes. It may take awhile in Node 7.5 - 7.7, see https://github.com/nodejs/node/issues/11589
                    return setBreakpointsPFailOnError.then(setBpResultBody => {
                        const body = { breakpoints: setBpResultBody.breakpoints.map(setBpResult => setBpResult.breakpoint) };
                        if (body.breakpoints.every(bp => !bp.verified)) {
                            // If all breakpoints are set, we mark them as set. If not, we mark them as un-set so they'll be set
                            const areAllSet = setBpResultBody.breakpoints.every(setBpResult => setBpResult.isSet);
                            // We need to send the original args to avoid adjusting the line and column numbers twice here
                            return this.unverifiedBpResponseForBreakpoints(originalArgs, requestSeq, targetScriptUrl, body.breakpoints, localize('bp.fail.unbound', 'Breakpoint set but not yet bound'), areAllSet);
                        }
                        this._sourceMapTransformer.setBreakpointsResponse(body, requestSeq);
                        this._lineColTransformer.setBreakpointsResponse(body);
                        return body;
                    });
                } else {
                    return Promise.resolve(this.unverifiedBpResponse(args, requestSeq, undefined, localize('bp.fail.noscript', "Can't find script for breakpoint request")));
                }
            },
            e => this.unverifiedBpResponse(args, requestSeq, undefined, e.message));
    }

    private reportBpTelemetry(args: ISetBreakpointsArgs): void {
        let fileExt = '';
        if (args.source.path) {
            fileExt = path.extname(args.source.path);
        }

        /* __GDPR__
           "setBreakpointsRequest" : {
              "fileExt" : { "classification": "CustomerContent", "purpose": "FeatureInsight" },
              "${include}": [ "${DebugCommonProperties}" ]
           }
         */
        telemetry.reportEvent('setBreakpointsRequest', { fileExt });
    }

    protected validateBreakpointsPath(args: ISetBreakpointsArgs): Promise<void> {
        if (!args.source.path || args.source.sourceReference) return Promise.resolve();

        // When break on load is active, we don't need to validate the path, so return
        if (this.breakOnLoadActive) {
            return Promise.resolve();
        }

        return this._sourceMapTransformer.getGeneratedPathFromAuthoredPath(args.source.path).then<void>(mappedPath => {

            if (!mappedPath) {
                return utils.errP(localize('validateBP.sourcemapFail', 'Breakpoint ignored because generated code not found (source map problem?).'));
            }

            const targetPath = this._pathTransformer.getTargetPathFromClientPath(mappedPath);
            if (!targetPath) {
                return utils.errP(localize('validateBP.notFound', 'Breakpoint ignored because target path not found'));
            }

            return undefined;
        });
    }

    private generateNextUnboundBreakpointId(): string {
        const unboundBreakpointUniquePrefix = '__::[vscode_chrome_debug_adapter_unbound_breakpoint]::';
        return `${unboundBreakpointUniquePrefix}${this._nextUnboundBreakpointId++}`;
    }

    private unverifiedBpResponse(args: ISetBreakpointsArgs, requestSeq: number, targetScriptUrl: string, message?: string, bpsSet = false): ISetBreakpointsResponseBody {
        const breakpoints = args.breakpoints.map(bp => {
            return <DebugProtocol.Breakpoint>{
                verified: false,
                line: bp.line,
                column: bp.column,
                message,
                id: this._breakpointIdHandles.create(this.generateNextUnboundBreakpointId())
            };
        });

        return this.unverifiedBpResponseForBreakpoints(args, requestSeq, targetScriptUrl, breakpoints, message, bpsSet);
    }

    private unverifiedBpResponseForBreakpoints(args: ISetBreakpointsArgs, requestSeq: number, targetScriptUrl: string, breakpoints: DebugProtocol.Breakpoint[], defaultMessage?: string, bpsSet = false): ISetBreakpointsResponseBody {
        breakpoints.forEach(bp => {
            if (!bp.message) {
                bp.message = defaultMessage;
            }
        });

        if (args.source.path) {
            const ids = breakpoints.map(bp => bp.id);

            // setWithPath: record whether we attempted to set the breakpoint, and if so, with which path.
            // We can use this to tell when the script is loaded whether we guessed correctly, and predict whether the BP will bind.
            this._pendingBreakpointsByUrl.set(
                utils.canonicalizeUrl(args.source.path),
                { args, ids, requestSeq, setWithPath: targetScriptUrl });
        }

        return { breakpoints };
    }

    private clearAllBreakpoints(url: string): Promise<void> {
        if (!this._committedBreakpointsByUrl.has(url)) {
            return Promise.resolve();
        }

        // Remove breakpoints one at a time. Seems like it would be ok to send the removes all at once,
        // but there is a chrome bug where when removing 5+ or so breakpoints at once, it gets into a weird
        // state where later adds on the same line will fail with 'breakpoint already exists' even though it
        // does not break there.
        return this._committedBreakpointsByUrl.get(url).reduce((p, bp) => {
            return p.then(() => this.chrome.Debugger.removeBreakpoint({ breakpointId: bp.breakpointId })).then(() => { });
        }, Promise.resolve()).then(() => {
            this._committedBreakpointsByUrl.delete(url);
        });
    }

    /**
     * Makes the actual call to either Debugger.setBreakpoint or Debugger.setBreakpointByUrl, and returns the response.
     * Responses from setBreakpointByUrl are transformed to look like the response from setBreakpoint, so they can be
     * handled the same.
     */
    protected async addBreakpoints(url: string, breakpoints: InternalSourceBreakpoint[]): Promise<ISetBreakpointResult[]> {
        let responsePs: Promise<ISetBreakpointResult>[];
        if (ChromeUtils.isEvalScript(url)) {
            // eval script with no real url - use debugger_setBreakpoint
            const scriptId: Crdp.Runtime.ScriptId = utils.lstrip(url, ChromeDebugAdapter.EVAL_NAME_PREFIX);
            responsePs = breakpoints.map(({ line, column = 0, condition }, i) => this.chrome.Debugger.setBreakpoint({ location: { scriptId, lineNumber: line, columnNumber: column }, condition }));
        } else {
            // script that has a url - use debugger_setBreakpointByUrl so that Chrome will rebind the breakpoint immediately
            // after refreshing the page. This is the only way to allow hitting breakpoints in code that runs immediately when
            // the page loads.
            const script = this.getScriptByUrl(url);

            // If script has been parsed, script object won't be undefined and we would have the mapping file on the disk and we can directly set breakpoint using that
            if (!this.breakOnLoadActive || script) {
                const urlRegex = utils.pathToRegex(url);
                responsePs = breakpoints.map(({ line, column = 0, condition }, i) => {
                    return this.addOneBreakpointByUrl(script && script.scriptId, urlRegex, line, column, condition);
                });
            } else { // Else if script hasn't been parsed and break on load is active, we need to do extra processing
                if (this.breakOnLoadActive) {
                    return await this._breakOnLoadHelper.handleAddBreakpoints(url, breakpoints, this._caseSensitivePaths);
                }
            }
        }

        // Join all setBreakpoint requests to a single promise
        return Promise.all(responsePs);
    }

    private async addOneBreakpointByUrl(scriptId: Crdp.Runtime.ScriptId | undefined, urlRegex: string, lineNumber: number, columnNumber: number, condition: string): Promise<ISetBreakpointResult> {
        let bpLocation = { lineNumber, columnNumber };
        if (this._columnBreakpointsEnabled && scriptId) { // scriptId undefined when script not yet loaded, can't fix up column BP :(
            try {
                const possibleBpResponse = await this.chrome.Debugger.getPossibleBreakpoints({
                    start: { scriptId, lineNumber, columnNumber: 0 },
                    end: { scriptId, lineNumber: lineNumber + 1, columnNumber: 0 },
                    restrictToFunction: false });
                if (possibleBpResponse.locations.length) {
                    const selectedLocation = ChromeUtils.selectBreakpointLocation(lineNumber, columnNumber, possibleBpResponse.locations);
                    bpLocation = { lineNumber: selectedLocation.lineNumber, columnNumber: selectedLocation.columnNumber || 0 };
                }
            } catch (e) {
                // getPossibleBPs not supported
            }
        }

        let result;
        try {
            result = await this.chrome.Debugger.setBreakpointByUrl({ urlRegex, lineNumber: bpLocation.lineNumber, columnNumber: bpLocation.columnNumber, condition });
        } catch (e) {
            if (e.message === 'Breakpoint at specified location already exists.') {
                return {
                    actualLocation: { lineNumber: bpLocation.lineNumber, columnNumber: bpLocation.columnNumber, scriptId }
                };
            } else {
                throw e;
            }
        }

        // Now convert the response to a SetBreakpointResponse so both response types can be handled the same
        const locations = result.locations;
        return <Crdp.Debugger.SetBreakpointResponse>{
            breakpointId: result.breakpointId,
            actualLocation: locations[0] && {
                lineNumber: locations[0].lineNumber,
                columnNumber: locations[0].columnNumber,
                scriptId
            }
        };
    }

    private targetBreakpointResponsesToBreakpointSetResults(url: string, responses: ISetBreakpointResult[], requestBps: InternalSourceBreakpoint[], ids?: number[]): BreakpointSetResult[] {
        // Don't cache errored responses
        const committedBps = responses
            .filter(response => response && response.breakpointId);

        // Cache successfully set breakpoint ids from chrome in committedBreakpoints set
        this._committedBreakpointsByUrl.set(url, committedBps);

        // Map committed breakpoints to DebugProtocol response breakpoints
        return responses
            .map((response, i) => {
                // The output list needs to be the same length as the input list, so map errors to
                // unverified breakpoints.
                if (!response) {
                    return {
                        isSet: false,
                        breakpoint: <DebugProtocol.Breakpoint>{
                            verified: false
                        }
                    };
                }

                // response.breakpointId is undefined when no target BP is backing this BP, e.g. it's at the same location
                // as another BP
                const responseBpId = response.breakpointId || this.generateNextUnboundBreakpointId();

                let bpId: number;
                if (ids && ids[i]) {
                    // IDs passed in for previously unverified BPs
                    bpId = ids[i];
                    this._breakpointIdHandles.set(bpId, responseBpId);
                } else {
                    bpId = this._breakpointIdHandles.lookup(responseBpId) ||
                        this._breakpointIdHandles.create(responseBpId);
                }

                if (!response.actualLocation) {
                    // If we don't have an actualLocation nor a breakpointId this is a pseudo-breakpoint because we are using break-on-load
                    // so we mark the breakpoint as not set, so i'll be set after we load the actual script that has the breakpoint
                    return {
                        isSet: response.breakpointId !== undefined,
                            breakpoint: <DebugProtocol.Breakpoint>{
                                id: bpId,
                                verified: false
                        }
                    };
                }

                const thisBpRequest = requestBps[i];
                if (thisBpRequest.hitCondition) {
                    if (!this.addHitConditionBreakpoint(thisBpRequest, response)) {
                        return  {
                            isSet: true,
                            breakpoint: <DebugProtocol.Breakpoint>{
                                id: bpId,
                                message: localize('invalidHitCondition', 'Invalid hit condition: {0}', thisBpRequest.hitCondition),
                                verified: false
                            }
                        };
                    }
                }

                return {
                    isSet: true,
                    breakpoint: <DebugProtocol.Breakpoint>{
                        id: bpId,
                        verified: true,
                        line: response.actualLocation.lineNumber,
                        column: response.actualLocation.columnNumber
                    }
                };
            });
    }

    private addHitConditionBreakpoint(requestBp: InternalSourceBreakpoint, response: ISetBreakpointResult): boolean {
        const result = ChromeDebugAdapter.HITCONDITION_MATCHER.exec(requestBp.hitCondition.trim());
        if (result && result.length >= 3) {
            let op = result[1] || '>=';
            if (op === '=') op = '==';
            const value = result[2];
            const expr = op === '%'
                ? `return (numHits % ${value}) === 0;`
                : `return numHits ${op} ${value};`;

            // eval safe because of the regex, and this is only a string that the current user will type in
            /* tslint:disable:no-function-constructor-with-string-args */
            const shouldPause: (numHits: number) => boolean = <any>new Function('numHits', expr);
            /* tslint:enable:no-function-constructor-with-string-args */
            this._hitConditionBreakpointsById.set(response.breakpointId, { numHits: 0, shouldPause });
            return true;
        } else {
            return false;
        }
    }

    /* __GDPR__
        "ClientRequest/setExceptionBreakpoints" : {
            "${include}": [
                "${IExecutionResultTelemetryProperties}",
                "${DebugCommonProperties}"
            ]
        }
    */
    public setExceptionBreakpoints(args: DebugProtocol.SetExceptionBreakpointsArguments): Promise<void> {
        let state: 'all' | 'uncaught' | 'none';
        if (args.filters.indexOf('all') >= 0) {
            state = 'all';
        } else if (args.filters.indexOf('uncaught') >= 0) {
            state = 'uncaught';
        } else {
            state = 'none';
        }

        if (args.filters.indexOf('promise_reject') >= 0) {
            this._pauseOnPromiseRejections = true;
        } else {
            this._pauseOnPromiseRejections = false;
        }

        return this.chrome.Debugger.setPauseOnExceptions({ state })
            .then(() => { });
    }

    /* __GDPR__
        "ClientRequest/continue" : {
            "${include}": [
                "${IExecutionResultTelemetryProperties}",
                "${DebugCommonProperties}"
            ]
        }
    */
    /**
     * internal -> suppress telemetry
     */
    public continue(internal = false): Promise<void> {
       /* __GDPR__
          "continueRequest" : {
             "${include}": [ "${DebugCommonProperties}" ]
          }
        */
        if (!internal) telemetry.reportEvent('continueRequest');
        if (!this.chrome) {
            return utils.errP(errors.runtimeNotConnectedMsg);
        }

        this._expectingResumedEvent = true;
        return this._currentStep = this.chrome.Debugger.resume()
            .then(() => { /* make void */ },
                e => { /* ignore failures - client can send the request when the target is no longer paused */ });
    }

    /* __GDPR__
        "ClientRequest/next" : {
            "${include}": [
                "${IExecutionResultTelemetryProperties}",
                "${DebugCommonProperties}"
            ]
        }
    */
    public next(): Promise<void> {
        if (!this.chrome) {
            return utils.errP(errors.runtimeNotConnectedMsg);
        }

        /* __GDPR__
           "nextRequest" : {
               "${include}": [ "${DebugCommonProperties}" ]
           }
         */
        telemetry.reportEvent('nextRequest');
        this._expectingStopReason = 'step';
        this._expectingResumedEvent = true;
        return this._currentStep = this.chrome.Debugger.stepOver()
            .then(() => { /* make void */ },
                e => { /* ignore failures - client can send the request when the target is no longer paused */ });
    }

    /* __GDPR__
        "ClientRequest/stepIn" : {
            "${include}": [
                "${IExecutionResultTelemetryProperties}",
                "${DebugCommonProperties}"
            ]
        }
    */
    public stepIn(userInitiated = true): Promise<void> {
        if (!this.chrome) {
            return utils.errP(errors.runtimeNotConnectedMsg);
        }

        if (userInitiated) {
            /* __GDPR__
               "stepInRequest" : {
                  "${include}": [ "${DebugCommonProperties}" ]
               }
             */
            telemetry.reportEvent('stepInRequest');
        }

        this._expectingStopReason = 'step';
        this._expectingResumedEvent = true;
        return this._currentStep = this.chrome.Debugger.stepInto({ breakOnAsyncCall: true })
            .then(() => { /* make void */ },
                e => { /* ignore failures - client can send the request when the target is no longer paused */ });
    }

    /* __GDPR__
        "ClientRequest/stepOut" : {
            "${include}": [
                "${IExecutionResultTelemetryProperties}",
                "${DebugCommonProperties}"
            ]
        }
    */
    public stepOut(): Promise<void> {
        if (!this.chrome) {
            return utils.errP(errors.runtimeNotConnectedMsg);
        }

        /* __GDPR__
           "stepOutRequest" : {
              "${include}": [ "${DebugCommonProperties}" ]
           }
         */
        telemetry.reportEvent('stepOutRequest');
        this._expectingStopReason = 'step';
        this._expectingResumedEvent = true;
        return this._currentStep = this.chrome.Debugger.stepOut()
            .then(() => { /* make void */ },
                e => { /* ignore failures - client can send the request when the target is no longer paused */ });
    }

    /* __GDPR__
        "ClientRequest/stepBack" : {
            "${include}": [
                "${IExecutionResultTelemetryProperties}",
                "${DebugCommonProperties}"
            ]
        }
    */
    public stepBack(): Promise<void> {
        return (<TimeTravelRuntime>this.chrome).TimeTravel.stepBack()
            .then(() => { /* make void */ },
                e => { /* ignore failures - client can send the request when the target is no longer paused */ });
    }

    /* __GDPR__
        "ClientRequest/reverseContinue" : {
            "${include}": [
                "${IExecutionResultTelemetryProperties}",
                "${DebugCommonProperties}"
            ]
        }
    */
    public reverseContinue(): Promise<void> {
        return (<TimeTravelRuntime>this.chrome).TimeTravel.reverse()
            .then(() => { /* make void */ },
                e => { /* ignore failures - client can send the request when the target is no longer paused */ });
    }

    /* __GDPR__
        "ClientRequest/pause" : {
            "${include}": [
                "${IExecutionResultTelemetryProperties}",
                "${DebugCommonProperties}"
            ]
        }
    */
    public pause(): Promise<void> {
        if (!this.chrome) {
            return utils.errP(errors.runtimeNotConnectedMsg);
        }

        /* __GDPR__
           "pauseRequest" : {
              "${include}": [ "${DebugCommonProperties}" ]
           }
         */
        telemetry.reportEvent('pauseRequest');
        this._expectingStopReason = 'pause';
        return this._currentStep = this.chrome.Debugger.pause()
            .then(() => { });
    }

    /* __GDPR__
        "ClientRequest/stackTrace" : {
            "${include}": [
                "${IExecutionResultTelemetryProperties}",
                "${DebugCommonProperties}"
            ]
        }
    */
    public async stackTrace(args: DebugProtocol.StackTraceArguments): Promise<IStackTraceResponseBody> {
        if (!this._currentPauseNotification) {
            return Promise.reject(errors.noCallStackAvailable());
        }

        let stackFrames = this._currentPauseNotification.callFrames.map(frame => this.callFrameToStackFrame(frame))
            .concat(this.asyncFrames(this._currentPauseNotification.asyncStackTrace));

        const totalFrames = stackFrames.length;
        if (typeof args.startFrame === 'number') {
            stackFrames = stackFrames.slice(args.startFrame);
        }

        if (typeof args.levels === 'number') {
            stackFrames = stackFrames.slice(0, args.levels);
        }

        const stackTraceResponse: IInternalStackTraceResponseBody = {
            stackFrames,
            totalFrames
        };
        this._pathTransformer.stackTraceResponse(stackTraceResponse);
        await this._sourceMapTransformer.stackTraceResponse(stackTraceResponse);
        this._lineColTransformer.stackTraceResponse(stackTraceResponse);

        await Promise.all(stackTraceResponse.stackFrames.map(async (frame, i) => {
            // Remove isSourceMapped to convert back to DebugProtocol.StackFrame
            const isSourceMapped = frame.isSourceMapped;
            delete frame.isSourceMapped;

            if (!frame.source) {
                return;
            }

            // Apply hints to skipped frames
            const getSkipReason = reason => localize('skipReason', "(skipped by '{0}')", reason);
            if (frame.source.path && this.shouldSkipSource(frame.source.path)) {
                frame.source.origin = (frame.source.origin ? frame.source.origin + ' ' : '') + getSkipReason('skipFiles');
                frame.source.presentationHint = 'deemphasize';
            } else if (this._smartStepEnabled && !isSourceMapped) {
                frame.source.origin = (frame.source.origin ? frame.source.origin + ' ' : '') + getSkipReason('smartStep');
                frame.source.presentationHint = 'deemphasize';
            }

            // Allow consumer to adjust final path
            if (frame.source.path && frame.source.sourceReference) {
                frame.source.path = this.realPathToDisplayPath(frame.source.path);
            }

            // And finally, remove the fake eval path and fix the name, if it was never resolved to a real path
            if (frame.source.path && ChromeUtils.isEvalScript(frame.source.path)) {
                frame.source.path = undefined;
                frame.source.name = this.displayNameForSourceReference(frame.source.sourceReference);
            }

            // Format stackframe name
            frame.name = this.formatStackFrameName(frame, args.format);
        }));

        return stackTraceResponse;
    }

    private asyncFrames(stackTrace: Crdp.Runtime.StackTrace): DebugProtocol.StackFrame[] {
        if (stackTrace) {
            const frames = stackTrace.callFrames
                .map(frame => this.runtimeCFToDebuggerCF(frame))
                .map(frame => this.callFrameToStackFrame(frame));

            frames.unshift({
                id: this._frameHandles.create(null),
                name: `[ ${stackTrace.description} ]`,
                source: undefined,
                line: undefined,
                column: undefined,
                presentationHint: 'label'
            });

            return frames.concat(this.asyncFrames(stackTrace.parent));
        } else {
            return [];
        }
    }

    private runtimeCFToDebuggerCF(frame: Crdp.Runtime.CallFrame): Crdp.Debugger.CallFrame {
        return {
            callFrameId: undefined,
            scopeChain: undefined,
            this: undefined,
            location: {
                lineNumber: frame.lineNumber,
                columnNumber: frame.columnNumber,
                scriptId: frame.scriptId
            },
            url: frame.url,
            functionName: frame.functionName
        };
    }

    private async scriptToSource(script: Crdp.Debugger.ScriptParsedEvent): Promise<DebugProtocol.Source> {
        const sourceReference = this.getSourceReferenceForScriptId(script.scriptId);
        const origin = this.getReadonlyOrigin(script.url);

        const properlyCasedScriptUrl = utils.canonicalizeUrl(script.url);
        const displayPath = this.realPathToDisplayPath(properlyCasedScriptUrl);

        const exists = await utils.existsAsync(script.url);
        return <DebugProtocol.Source>{
            name: path.basename(displayPath),
            path: displayPath,
            // if the path exists, do not send the sourceReference
            sourceReference: exists ? undefined : sourceReference,
            origin
        };
    }

    private formatStackFrameName(frame: DebugProtocol.StackFrame, formatArgs?: DebugProtocol.StackFrameFormat): string {
        let formattedName = frame.name;
        if (formatArgs) {
            if (formatArgs.module) {
                formattedName += ` [${frame.source.name}]`;
            }

            if (formatArgs.line) {
                formattedName += ` Line ${frame.line}`;
            }
        }

        return formattedName;
    }

    private callFrameToStackFrame(frame: Crdp.Debugger.CallFrame): DebugProtocol.StackFrame {
        const { location, functionName } = frame;
        const line = location.lineNumber;
        const column = location.columnNumber;
        const script = this._scriptsById.get(location.scriptId);

        try {
            // When the script has a url and isn't one we're ignoring, send the name and path fields. PathTransformer will
            // attempt to resolve it to a script in the workspace. Otherwise, send the name and sourceReference fields.
            const sourceReference = this.getSourceReferenceForScriptId(script.scriptId);
            const origin = this.getReadonlyOrigin(script.url);
            const source: DebugProtocol.Source = {
                name: path.basename(script.url),
                path: script.url,
                sourceReference,
                origin
            };

            // If the frame doesn't have a function name, it's either an anonymous function
            // or eval script. If its source has a name, it's probably an anonymous function.
            const frameName = functionName || (script.url ? '(anonymous function)' : '(eval code)');
            return {
                id: this._frameHandles.create(frame),
                name: frameName,
                source,
                line,
                column
            };
        } catch (e) {
            // Some targets such as the iOS simulator behave badly and return nonsense callFrames.
            // In these cases, return a dummy stack frame
            const evalUnknown = `${ChromeDebugAdapter.EVAL_NAME_PREFIX}_Unknown`;
            return {
                id: this._frameHandles.create(<any>{ }),
                name: evalUnknown,
                source: { name: evalUnknown, path: evalUnknown },
                line,
                column
            };
        }
    }

    protected getReadonlyOrigin(url: string): string {
        // To override
        return undefined;
    }

    /**
     * Called when returning a stack trace, for the path for Sources that have a sourceReference, so consumers can
     * tweak it, since it's only for display.
     */
    protected realPathToDisplayPath(realPath: string): string {
        if (ChromeUtils.isEvalScript(realPath)) {
            return `${ChromeDebugAdapter.EVAL_ROOT}/${realPath}`;
        }

        return realPath;
    }

    protected displayPathToRealPath(displayPath: string): string {
        if (displayPath.startsWith(ChromeDebugAdapter.EVAL_ROOT)) {
            return displayPath.substr(ChromeDebugAdapter.EVAL_ROOT.length + 1); // Trim "<eval>/"
        }

        return displayPath;
    }

    /**
     * Get the existing handle for this script, identified by runtime scriptId, or create a new one
     */
    private getSourceReferenceForScriptId(scriptId: Crdp.Runtime.ScriptId): number {
        return this._sourceHandles.lookupF(container => container.scriptId === scriptId) ||
            this._sourceHandles.create({ scriptId });
    }

    /* __GDPR__
        "ClientRequest/scopes" : {
            "${include}": [
                "${IExecutionResultTelemetryProperties}",
                "${DebugCommonProperties}"
            ]
        }
    */
    public scopes(args: DebugProtocol.ScopesArguments): IScopesResponseBody {
        const currentFrame = this._frameHandles.get(args.frameId);
        if (!currentFrame || !currentFrame.location || !currentFrame.callFrameId) {
            throw errors.stackFrameNotValid();
        }

        if (!currentFrame.callFrameId) {
            return { scopes: [] };
        }

        const currentScript = this._scriptsById.get(currentFrame.location.scriptId);
        const currentScriptUrl = currentScript && currentScript.url;
        const currentScriptPath = (currentScriptUrl && this._pathTransformer.getClientPathFromTargetPath(currentScriptUrl)) || currentScriptUrl;

        const scopes = currentFrame.scopeChain.map((scope: Crdp.Debugger.Scope, i: number) => {
            // The first scope should include 'this'. Keep the RemoteObject reference for use by the variables request
            const thisObj = i === 0 && currentFrame.this;
            const returnValue = i === 0 && currentFrame.returnValue;
            const variablesReference = this._variableHandles.create(
                new ScopeContainer(currentFrame.callFrameId, i, scope.object.objectId, thisObj, returnValue));

            const resultScope = <DebugProtocol.Scope>{
                name: scope.type.substr(0, 1).toUpperCase() + scope.type.substr(1), // Take Chrome's scope, uppercase the first letter
                variablesReference,
                expensive: scope.type === 'global'
            };

            if (scope.startLocation && scope.endLocation) {
                resultScope.column = scope.startLocation.columnNumber;
                resultScope.line = scope.startLocation.lineNumber;
                resultScope.endColumn = scope.endLocation.columnNumber;
                resultScope.endLine = scope.endLocation.lineNumber;
            }

            return resultScope;
        });

        if (this._exception && this.lookupFrameIndex(args.frameId) === 0) {
            scopes.unshift(<DebugProtocol.Scope>{
                name: localize('scope.exception', 'Exception'),
                variablesReference: this._variableHandles.create(ExceptionContainer.create(this._exception))
            });
        }

        const scopesResponse = { scopes };
        if (currentScriptPath) {
            this._sourceMapTransformer.scopesResponse(currentScriptPath, scopesResponse);
            this._lineColTransformer.scopeResponse(scopesResponse);
        }

        return scopesResponse;
    }

    /**
     * Try to lookup the index of the frame with given ID. Returns -1 for async frames and unknown frames.
     */
    private lookupFrameIndex(frameId: number): number {
        const currentFrame = this._frameHandles.get(frameId);
        if (!currentFrame || !currentFrame.callFrameId) {
            return -1;
        }

        return this._currentPauseNotification.callFrames.findIndex(frame => frame.callFrameId === currentFrame.callFrameId);
    }

    /* __GDPR__
        "ClientRequest/variables" : {
            "${include}": [
                "${IExecutionResultTelemetryProperties}",
                "${DebugCommonProperties}"
            ]
        }
    */
    public variables(args: DebugProtocol.VariablesArguments): Promise<IVariablesResponseBody> {
        if (!this.chrome) {
            return utils.errP(errors.runtimeNotConnectedMsg);
        }

        const handle = this._variableHandles.get(args.variablesReference);
        if (!handle) {
            return Promise.resolve<IVariablesResponseBody>(undefined);
        }

        return handle.expand(this, args.filter, args.start, args.count)
            .catch(err => {
                logger.log('Error handling variables request: ' + err.toString());
                return [];
            }).then(variables => {
                return { variables };
            });
    }

    public async propertyDescriptorToVariable(propDesc: Crdp.Runtime.PropertyDescriptor, owningObjectId?: string, parentEvaluateName?: string): Promise<DebugProtocol.Variable> {
        if (propDesc.get) {
            // Getter
            const grabGetterValue = 'function remoteFunction(propName) { return this[propName]; }';

            let response: Crdp.Runtime.CallFunctionOnResponse;
            try {
                response = await this.chrome.Runtime.callFunctionOn({
                    objectId: owningObjectId,
                    functionDeclaration: grabGetterValue,
                    arguments: [{ value: propDesc.name }]
                });
            } catch (error) {
                logger.error(`Error evaluating getter for '${propDesc.name}' - ${error.toString()}`);
                return { name: propDesc.name, value: error.toString(), variablesReference: 0 };
            }

            if (response.exceptionDetails) {
                // Not an error, getter could be `get foo() { throw new Error('bar'); }`
                const exceptionMessage = ChromeUtils.errorMessageFromExceptionDetails(response.exceptionDetails);
                logger.verbose('Exception thrown evaluating getter - ' + exceptionMessage);
                return { name: propDesc.name, value: exceptionMessage, variablesReference: 0 };
            } else {
                return this.remoteObjectToVariable(propDesc.name, response.result, parentEvaluateName);
            }
        } else if (propDesc.set) {
            // setter without a getter, unlikely
            return { name: propDesc.name, value: 'setter', variablesReference: 0 };
        } else {
            // Non getter/setter
            return this.internalPropertyDescriptorToVariable(propDesc, parentEvaluateName);
        }
    }

    public getVariablesForObjectId(objectId: string, evaluateName?: string, filter?: string, start?: number, count?: number): Promise<DebugProtocol.Variable[]> {
        if (typeof start === 'number' && typeof count === 'number') {
            return this.getFilteredVariablesForObject(objectId, evaluateName, filter, start, count);
        }

        filter = filter === 'indexed' ? 'all' : filter;

        return Promise.all([
            // Need to make two requests to get all properties
            this.getRuntimeProperties({ objectId, ownProperties: false, accessorPropertiesOnly: true, generatePreview: true }),
            this.getRuntimeProperties({ objectId, ownProperties: true, accessorPropertiesOnly: false, generatePreview: true })
        ]).then(getPropsResponses => {
            // Sometimes duplicates will be returned - merge all descriptors by name
            const propsByName = new Map<string, Crdp.Runtime.PropertyDescriptor>();
            const internalPropsByName = new Map<string, Crdp.Runtime.InternalPropertyDescriptor>();
            getPropsResponses.forEach(response => {
                if (response) {
                    response.result.forEach(propDesc =>
                        propsByName.set(propDesc.name, propDesc));

                    if (response.internalProperties) {
                        response.internalProperties.forEach(internalProp => {
                            internalPropsByName.set(internalProp.name, internalProp);
                        });
                    }
                }
            });

            // Convert Chrome prop descriptors to DebugProtocol vars
            const variables: Promise<DebugProtocol.Variable>[] = [];
            propsByName.forEach(propDesc => {
                if (!filter || filter === 'all' || (isIndexedPropName(propDesc.name) === (filter === 'indexed'))) {
                    variables.push(this.propertyDescriptorToVariable(propDesc, objectId, evaluateName));
                }
            });

            internalPropsByName.forEach(internalProp => {
                if (!filter || filter === 'all' || (isIndexedPropName(internalProp.name) === (filter === 'indexed'))) {
                    variables.push(Promise.resolve(this.internalPropertyDescriptorToVariable(internalProp, evaluateName)));
                }
            });

            return Promise.all(variables);
        }).then(variables => {
            // Sort all variables properly
            return variables.sort((var1, var2) => ChromeUtils.compareVariableNames(var1.name, var2.name));
        });
    }

    private getRuntimeProperties(params: Crdp.Runtime.GetPropertiesRequest): Promise<Crdp.Runtime.GetPropertiesResponse> {
        return this.chrome.Runtime.getProperties(params)
            .catch(err => {
                if (err.message.startsWith('Cannot find context with specified id')) {
                    // Hack to ignore this error until we fix https://github.com/Microsoft/vscode/issues/18001 to not request variables at unexpected times.
                    return null;
                } else {
                    throw err;
                }
            });
    }

    private internalPropertyDescriptorToVariable(propDesc: Crdp.Runtime.InternalPropertyDescriptor, parentEvaluateName: string): Promise<DebugProtocol.Variable> {
        return this.remoteObjectToVariable(propDesc.name, propDesc.value, parentEvaluateName);
    }

    private getFilteredVariablesForObject(objectId: string, evaluateName: string, filter: string, start: number, count: number): Promise<DebugProtocol.Variable[]> {
        // No ES6, in case we talk to an old runtime
        const getIndexedVariablesFn = `
            function getIndexedVariables(start, count) {
                var result = [];
                for (var i = start; i < (start + count); i++) result[i] = this[i];
                return result;
            }`;
        // TODO order??
        const getNamedVariablesFn = `
            function getNamedVariablesFn(start, count) {
                var result = [];
                var ownProps = Object.getOwnPropertyNames(this);
                for (var i = start; i < (start + count); i++) result[i] = ownProps[i];
                return result;
            }`;

        const getVarsFn = filter === 'indexed' ? getIndexedVariablesFn : getNamedVariablesFn;
        return this.getFilteredVariablesForObjectId(objectId, evaluateName, getVarsFn, filter, start, count);
    }

    private getFilteredVariablesForObjectId(objectId: string, evaluateName: string, getVarsFn: string, filter: string, start: number, count: number): Promise<DebugProtocol.Variable[]> {
        return this.chrome.Runtime.callFunctionOn({
            objectId,
            functionDeclaration: getVarsFn,
            arguments: [{ value: start }, { value: count }],
            silent: true
        }).then<DebugProtocol.Variable[]>(evalResponse => {
            if (evalResponse.exceptionDetails) {
                const errMsg = ChromeUtils.errorMessageFromExceptionDetails(evalResponse.exceptionDetails);
                return Promise.reject(errors.errorFromEvaluate(errMsg));
            } else {
                // The eval was successful and returned a reference to the array object. Get the props, then filter
                // out everything except the index names.
                return this.getVariablesForObjectId(evalResponse.result.objectId, evaluateName, filter)
                    .then(variables => variables.filter(variable => isIndexedPropName(variable.name)));
            }
        },
        error => Promise.reject(errors.errorFromEvaluate(error.message)));
    }

    /* __GDPR__
        "ClientRequest/source" : {
            "${include}": [
                "${IExecutionResultTelemetryProperties}",
                "${DebugCommonProperties}"
            ]
        }
    */
    public source(args: DebugProtocol.SourceArguments): Promise<ISourceResponseBody> {
        let scriptId: Crdp.Runtime.ScriptId;
        if (args.sourceReference) {
            const handle = this._sourceHandles.get(args.sourceReference);
            if (!handle) {
                return Promise.reject(errors.sourceRequestIllegalHandle());
            }

            // Have inlined content?
            if (handle.contents) {
                return Promise.resolve({
                    content: handle.contents
                });
            }

            scriptId = handle.scriptId;
        } else if (args.source && args.source.path) {
            const realPath = this.displayPathToRealPath(args.source.path);

            // Request url has chars unescaped, but they will be escaped in scriptsByUrl
            const script = this.getScriptByUrl(
                utils.isURL(realPath) ?
                    encodeURI(realPath) :
                    realPath);

            if (!script) {
                return Promise.reject(errors.sourceRequestCouldNotRetrieveContent());
            }

            scriptId = script.scriptId;
        }

        if (!scriptId) {
            return Promise.reject(errors.sourceRequestCouldNotRetrieveContent());
        }

        // If not, should have scriptId
        return this.chrome.Debugger.getScriptSource({ scriptId }).then(response => {
            return {
                content: response.scriptSource,
                mimeType: 'text/javascript'
            };
        });
    }

    /* __GDPR__
        "ClientRequest/threads" : {
            "${include}": [
                "${IExecutionResultTelemetryProperties}",
                "${DebugCommonProperties}"
            ]
        }
    */
    public threads(): IThreadsResponseBody {
        return {
            threads: [
                {
                    id: ChromeDebugAdapter.THREAD_ID,
                    name: this.threadName()
                }
            ]
        };
    }

    protected threadName(): string {
        return 'Thread ' + ChromeDebugAdapter.THREAD_ID;
    }

    /* __GDPR__
        "ClientRequest/evaluate" : {
            "${include}": [
                "${IExecutionResultTelemetryProperties}",
                "${DebugCommonProperties}"
            ]
        }
    */
    public async evaluate(args: DebugProtocol.EvaluateArguments): Promise<IEvaluateResponseBody> {
        if (!this.chrome) {
            return utils.errP(errors.runtimeNotConnectedMsg);
        }

        if (args.expression.startsWith(ChromeDebugAdapter.SCRIPTS_COMMAND)) {
            return this.handleScriptsCommand(args);
        }

        if (args.expression.startsWith('{') && args.expression.endsWith('}')) {
            args.expression = `(${args.expression})`;
        }

        const evalResponse = await this.waitThenDoEvaluate(args.expression, args.frameId, { generatePreview: true });

        // Convert to a Variable object then just copy the relevant fields off
        const variable = await this.remoteObjectToVariable(args.expression, evalResponse.result, /*parentEvaluateName=*/undefined, /*stringify=*/undefined, <VariableContext>args.context);
        if (evalResponse.exceptionDetails) {
            let resultValue = variable.value;
            if (resultValue && (resultValue.startsWith('ReferenceError: ') || resultValue.startsWith('TypeError: ')) && args.context !== 'repl') {
                resultValue = errors.evalNotAvailableMsg;
            }

            return utils.errP(resultValue);
        }

        return <IEvaluateResponseBody>{
            result: variable.value,
            variablesReference: variable.variablesReference,
            indexedVariables: variable.indexedVariables,
            namedVariables: variable.namedVariables,
            type: variable.type
        };
    }

    /**
     * Handle the .scripts command, which can be used as `.scripts` to return a list of all script details,
     * or `.scripts <url>` to show the contents of the given script.
     */
    private handleScriptsCommand(args: DebugProtocol.EvaluateArguments): Promise<IEvaluateResponseBody> {
        let outputStringP: Promise<string>;
        const scriptsRest = utils.lstrip(args.expression, ChromeDebugAdapter.SCRIPTS_COMMAND).trim();
        if (scriptsRest) {
            // `.scripts <url>` was used, look up the script by url
            const requestedScript = this.getScriptByUrl(scriptsRest);
            if (requestedScript) {
                outputStringP = this.chrome.Debugger.getScriptSource({ scriptId: requestedScript.scriptId })
                    .then(result => {
                        const maxLength = 1e5;
                        return result.scriptSource.length > maxLength ?
                            result.scriptSource.substr(0, maxLength) + '[⋯]' :
                            result.scriptSource;
                    });
            } else {
                outputStringP = Promise.resolve(`No runtime script with url: ${scriptsRest}\n`);
            }
        } else {
            outputStringP = this.getAllScriptsString();
        }

        return outputStringP.then(scriptsStr => {
            this._session.sendEvent(new OutputEvent(scriptsStr));
            return <IEvaluateResponseBody>{
                result: '',
                variablesReference: 0
            };
        });
    }

    private getAllScriptsString(): Promise<string> {
        const runtimeScripts = Array.from(this._scriptsByUrl.keys())
            .sort();
        return Promise.all(runtimeScripts.map(script => this.getOneScriptString(script))).then(strs => {
            return strs.join('\n');
        });
    }

    private getOneScriptString(runtimeScriptPath: string): Promise<string> {
        let result = '› ' + runtimeScriptPath;
        const clientPath = this._pathTransformer.getClientPathFromTargetPath(runtimeScriptPath);
        if (clientPath && clientPath !== runtimeScriptPath) result += ` (${clientPath})`;

        return this._sourceMapTransformer.allSourcePathDetails(clientPath || runtimeScriptPath).then(sourcePathDetails => {
            let mappedSourcesStr = sourcePathDetails.map(details => `    - ${details.originalPath} (${details.inferredPath})`).join('\n');
            if (sourcePathDetails.length) mappedSourcesStr = '\n' + mappedSourcesStr;

            return result + mappedSourcesStr;
        });
    }

    /**
     * Allow consumers to override just because of https://github.com/nodejs/node/issues/8426
     */
    protected globalEvaluate(args: Crdp.Runtime.EvaluateRequest): Promise<Crdp.Runtime.EvaluateResponse> {
        return this.chrome.Runtime.evaluate(args);
    }

    private async waitThenDoEvaluate(expression: string, frameId?: number, extraArgs?: Partial<Crdp.Runtime.EvaluateRequest>): Promise<Crdp.Debugger.EvaluateOnCallFrameResponse | Crdp.Runtime.EvaluateResponse> {
        const waitThenEval = this._waitAfterStep.then(() => this.doEvaluate(expression, frameId, extraArgs));
        this._waitAfterStep = waitThenEval.then(() => { }, () => { }); // to Promise<void> and handle failed evals
        return waitThenEval;
    }

    private async doEvaluate(expression: string, frameId?: number, extraArgs?: Partial<Crdp.Runtime.EvaluateRequest>): Promise<Crdp.Debugger.EvaluateOnCallFrameResponse | Crdp.Runtime.EvaluateResponse> {
        if (typeof frameId === 'number') {
            const frame = this._frameHandles.get(frameId);
            if (!frame || !frame.callFrameId) {
                return utils.errP(errors.evalNotAvailableMsg);
            }

            return this.evaluateOnCallFrame(expression, frame, extraArgs);
        } else {
            let args: Crdp.Runtime.EvaluateRequest = {
                expression,
                // silent because of an issue where node will sometimes hang when breaking on exceptions in console messages. Fixed somewhere between 8 and 8.4
                silent: true,
                includeCommandLineAPI: true,
                objectGroup: 'console',
                userGesture: true
            };
            if (extraArgs) {
                args = Object.assign(args, extraArgs);
            }

            return this.globalEvaluate(args);
        }
    }

    protected async evaluateOnCallFrame(expression: string, frame: Crdp.Debugger.CallFrame, extraArgs?: Partial<Crdp.Runtime.EvaluateRequest>): Promise<Crdp.Debugger.EvaluateOnCallFrameResponse | Crdp.Runtime.EvaluateResponse> {
        const callFrameId = frame.callFrameId;
        let args: Crdp.Debugger.EvaluateOnCallFrameRequest = {
            callFrameId,
            expression,
            // silent because of an issue where node will sometimes hang when breaking on exceptions in console messages. Fixed somewhere between 8 and 8.4
            silent: true,
            includeCommandLineAPI: true,
            objectGroup: 'console'
        };
        if (extraArgs) {
            args = Object.assign(args, extraArgs);
        }

        return this.chrome.Debugger.evaluateOnCallFrame(args);
    }

    /* __GDPR__
        "ClientRequest/setVariable" : {
            "${include}": [
                "${IExecutionResultTelemetryProperties}",
                "${DebugCommonProperties}"
            ]
        }
    */
    public setVariable(args: DebugProtocol.SetVariableArguments): Promise<ISetVariableResponseBody> {
        const handle = this._variableHandles.get(args.variablesReference);
        if (!handle) {
            return Promise.reject(errors.setValueNotSupported());
        }

        return handle.setValue(this, args.name, args.value)
            .then(value => ({ value }));
    }

    public setVariableValue(callFrameId: string, scopeNumber: number, variableName: string, value: string): Promise<string> {
        let evalResultObject: Crdp.Runtime.RemoteObject;
        return this.chrome.Debugger.evaluateOnCallFrame({ callFrameId, expression: value, silent: true }).then(evalResponse => {
            if (evalResponse.exceptionDetails) {
                const errMsg = ChromeUtils.errorMessageFromExceptionDetails(evalResponse.exceptionDetails);
                return Promise.reject(errors.errorFromEvaluate(errMsg));
            } else {
                evalResultObject = evalResponse.result;
                const newValue = ChromeUtils.remoteObjectToCallArgument(evalResultObject);
                return this.chrome.Debugger.setVariableValue({ callFrameId, scopeNumber, variableName, newValue });
            }
        },
        error => Promise.reject(errors.errorFromEvaluate(error.message)))
        // Temporary, Microsoft/vscode#12019
        .then(setVarResponse => ChromeUtils.remoteObjectToValue(evalResultObject).value);
    }

    public setPropertyValue(objectId: string, propName: string, value: string): Promise<string> {
        const setPropertyValueFn = `function() { return this["${propName}"] = ${value} }`;
        return this.chrome.Runtime.callFunctionOn({
            objectId, functionDeclaration: setPropertyValueFn,
            silent: true
        }).then(response => {
            if (response.exceptionDetails) {
                const errMsg = ChromeUtils.errorMessageFromExceptionDetails(response.exceptionDetails);
                return Promise.reject<string>(errors.errorFromEvaluate(errMsg));
            } else {
                // Temporary, Microsoft/vscode#12019
                return ChromeUtils.remoteObjectToValue(response.result).value;
            }
        },
        error => Promise.reject<string>(errors.errorFromEvaluate(error.message)));
    }

    public async remoteObjectToVariable(name: string, object: Crdp.Runtime.RemoteObject, parentEvaluateName?: string, stringify = true, context: VariableContext = 'variables'): Promise<DebugProtocol.Variable> {
        name = name || '""';

        if (object) {
            if (object.type === 'object') {
                return this.createObjectVariable(name, object, parentEvaluateName, context);
            } else if (object.type === 'function') {
                return this.createFunctionVariable(name, object, context, parentEvaluateName);
            } else {
                return this.createPrimitiveVariable(name, object, parentEvaluateName, stringify);
            }
        } else {
            return this.createPrimitiveVariableWithValue(name, '', parentEvaluateName);
        }
    }

    public createFunctionVariable(name: string, object: Crdp.Runtime.RemoteObject, context: VariableContext, parentEvaluateName?: string): DebugProtocol.Variable {
        let value: string;
        const firstBraceIdx = object.description.indexOf('{');
        if (firstBraceIdx >= 0) {
            value = object.description.substring(0, firstBraceIdx) + '{ … }';
        } else {
            const firstArrowIdx = object.description.indexOf('=>');
            value = firstArrowIdx >= 0 ?
                object.description.substring(0, firstArrowIdx + 2) + ' …' :
                object.description;
        }

        const evaluateName = ChromeUtils.getEvaluateName(parentEvaluateName, name);
        return <DebugProtocol.Variable>{
            name,
            value,
            type: utils.uppercaseFirstLetter(object.type),
            variablesReference: this._variableHandles.create(new PropertyContainer(object.objectId, evaluateName), context),
            evaluateName
        };
    }

    public createObjectVariable(name: string, object: Crdp.Runtime.RemoteObject, parentEvaluateName: string, context: VariableContext): Promise<DebugProtocol.Variable> {
        if ((<string>object.subtype) === 'internal#location') {
            // Could format this nicely later, see #110
            return Promise.resolve(this.createPrimitiveVariableWithValue(name, 'internal#location', parentEvaluateName));
        } else if (object.subtype === 'null') {
            return Promise.resolve(this.createPrimitiveVariableWithValue(name, 'null', parentEvaluateName));
        }

        const value = variables.getRemoteObjectPreview_object(object, context);
        let propCountP: Promise<IPropCount>;
        if (object.subtype === 'array' || object.subtype === 'typedarray') {
            if (object.preview && !object.preview.overflow) {
                propCountP = Promise.resolve(this.getArrayNumPropsByPreview(object));
            } else if (object.className === 'Buffer') {
                propCountP = this.getBufferNumPropsByEval(object.objectId);
            } else {
                propCountP = this.getArrayNumPropsByEval(object.objectId);
            }
        } else if (object.subtype === 'set' || object.subtype === 'map') {
            if (object.preview && !object.preview.overflow) {
                propCountP = Promise.resolve(this.getCollectionNumPropsByPreview(object));
            } else {
                propCountP = this.getCollectionNumPropsByEval(object.objectId);
            }
        } else {
            propCountP = Promise.resolve({
                indexedVariables: undefined,
                namedVariables: undefined
             });
        }

        const evaluateName = ChromeUtils.getEvaluateName(parentEvaluateName, name);
        const variablesReference = this._variableHandles.create(this.createPropertyContainer(object, evaluateName), context);
        return propCountP.then(({ indexedVariables, namedVariables }) => (<DebugProtocol.Variable>{
            name,
            value,
            type: utils.uppercaseFirstLetter(object.type),
            variablesReference,
            indexedVariables,
            namedVariables,
            evaluateName
        }));
    }

    protected createPropertyContainer(object: Crdp.Runtime.RemoteObject, evaluateName: string): IVariableContainer {
        return new PropertyContainer(object.objectId, evaluateName);
    }

    public createPrimitiveVariable(name: string, object: Crdp.Runtime.RemoteObject, parentEvaluateName?: string, stringify?: boolean): DebugProtocol.Variable {
        const value = variables.getRemoteObjectPreview_primitive(object, stringify);
        const variable = this.createPrimitiveVariableWithValue(name, value, parentEvaluateName);
        variable.type = object.type;

        return variable;
    }

    public createPrimitiveVariableWithValue(name: string, value: string, parentEvaluateName?: string): DebugProtocol.Variable {
        return {
            name,
            value,
            variablesReference: 0,
            evaluateName: ChromeUtils.getEvaluateName(parentEvaluateName, name)
        };
    }

    /* __GDPR__
        "ClientRequest/restartFrame" : {
            "${include}": [
                "${IExecutionResultTelemetryProperties}",
                "${DebugCommonProperties}"
            ]
        }
    */
    public async restartFrame(args: DebugProtocol.RestartFrameArguments): Promise<void> {
        const callFrame = this._frameHandles.get(args.frameId);
        if (!callFrame || !callFrame.callFrameId) {
            return utils.errP(errors.noRestartFrame);
        }

        await this.chrome.Debugger.restartFrame({ callFrameId: callFrame.callFrameId });
        this._expectingStopReason = 'frame_entry';
        return this.chrome.Debugger.stepInto({ });
    }

    /* __GDPR__
        "ClientRequest/completions" : {
            "${include}": [
                "${IExecutionResultTelemetryProperties}",
                "${DebugCommonProperties}"
            ]
        }
    */
    public async completions(args: DebugProtocol.CompletionsArguments): Promise<ICompletionsResponseBody> {
        const text = args.text;
        const column = args.column;

        // 1-indexed column
        const prefix = text.substring(0, column - 1);

        let expression: string;
        const dot = prefix.lastIndexOf('.');
        if (dot >= 0) {
            expression = prefix.substr(0, dot);
        }

        if (typeof args.frameId === 'number' && !expression) {
            logger.verbose(`Completions: Returning global completions`);

            // If no expression was passed, we must be getting global completions at a breakpoint
            if (!this._frameHandles.get(args.frameId)) {
                return Promise.reject(errors.stackFrameNotValid());
            }

            const callFrame = this._frameHandles.get(args.frameId);
            if (!callFrame || !callFrame.callFrameId) {
                // Async frame or label
                return { targets: [] };
            }

            const scopeExpandPs = callFrame.scopeChain
                .map(scope => new ScopeContainer(callFrame.callFrameId, undefined, scope.object.objectId).expand(this));
            return Promise.all(scopeExpandPs)
                .then((variableArrs: DebugProtocol.Variable[][]) => {
                    const targets = this.getFlatAndUniqueCompletionItems(
                        variableArrs.map(variableArr => variableArr.map(variable => variable.name)));
                    return { targets };
                });
        } else {
            expression = expression || 'this';

            logger.verbose(`Completions: Returning for expression '${expression}'`);
            const getCompletionsFn = `(function(x){var a=[];for(var o=x;o!==null&&typeof o !== 'undefined';o=o.__proto__){a.push(Object.getOwnPropertyNames(o))};return a})(${expression})`;
            const response = await this.waitThenDoEvaluate(getCompletionsFn, args.frameId, { returnByValue: true });
            if (response.exceptionDetails) {
                return { targets: [] };
            } else {
                return { targets: this.getFlatAndUniqueCompletionItems(response.result.value) };
            }
        }
    }

    private getFlatAndUniqueCompletionItems(arrays: string[][]): DebugProtocol.CompletionItem[] {
        const set = new Set<string>();
        const items: DebugProtocol.CompletionItem[] = [];

        for (let i = 0; i < arrays.length; i++) {
            for (let name of arrays[i]) {
                if (!isIndexedPropName(name) && !set.has(name)) {
                    set.add(name);
                    items.push({
                        label: <string>name,
                        type: 'property'
                    });
                }
            }
        }

        return items;
    }

    private getArrayNumPropsByEval(objectId: string): Promise<IPropCount> {
        // +2 for __proto__ and length
        const getNumPropsFn = `function() { return [this.length, Object.keys(this).length - this.length + 2]; }`;
        return this.getNumPropsByEval(objectId, getNumPropsFn);
    }

    private getBufferNumPropsByEval(objectId: string): Promise<IPropCount> {
        // +2 for __proto__ and length
        // Object.keys doesn't return other props from a Buffer
        const getNumPropsFn = `function() { return [this.length, 0]; }`;
        return this.getNumPropsByEval(objectId, getNumPropsFn);
    }

    private getArrayNumPropsByPreview(object: Crdp.Runtime.RemoteObject): IPropCount {
        let indexedVariables = 0;
        const indexedProps = object.preview.properties
            .filter(prop => isIndexedPropName(prop.name));
        if (indexedProps.length) {
            // +1 because (last index=0) => 1 prop
            indexedVariables = parseInt(indexedProps[indexedProps.length - 1].name, 10) + 1;
        }

        const namedVariables = object.preview.properties.length - indexedProps.length + 2; // 2 for __proto__ and length
        return { indexedVariables, namedVariables };
    }

    private getCollectionNumPropsByEval(objectId: string): Promise<IPropCount> {
        const getNumPropsFn = `function() { return [0, Object.keys(this).length + 1]; }`; // +1 for [[Entries]];
        return this.getNumPropsByEval(objectId, getNumPropsFn);
    }

    private getCollectionNumPropsByPreview(object: Crdp.Runtime.RemoteObject): IPropCount {
        let indexedVariables = 0;
        let namedVariables = object.preview.properties.length + 1; // +1 for [[Entries]];

        return { indexedVariables, namedVariables };
    }

    private getNumPropsByEval(objectId: string, getNumPropsFn: string): Promise<IPropCount> {
        return this.chrome.Runtime.callFunctionOn({
            objectId,
            functionDeclaration: getNumPropsFn,
            silent: true,
            returnByValue: true
        }).then(response => {
            if (response.exceptionDetails) {
                const errMsg = ChromeUtils.errorMessageFromExceptionDetails(response.exceptionDetails);
                return Promise.reject<IPropCount>(errors.errorFromEvaluate(errMsg));
            } else {
                const resultProps = response.result.value;
                if (resultProps.length !== 2) {
                    return Promise.reject<IPropCount>(errors.errorFromEvaluate('Did not get expected props, got ' + JSON.stringify(resultProps)));
                }

                return { indexedVariables: resultProps[0], namedVariables: resultProps[1] };
            }
        },
        error => Promise.reject<IPropCount>(errors.errorFromEvaluate(error.message)));
    }

    private fakeUrlForSourceReference(sourceReference: number): string {
        const handle = this._sourceHandles.get(sourceReference);
        return `${ChromeDebugAdapter.EVAL_NAME_PREFIX}${handle.scriptId}`;
    }

    private displayNameForSourceReference(sourceReference: number): string {
        const handle = this._sourceHandles.get(sourceReference);
        return (handle && this.displayNameForScriptId(handle.scriptId)) || sourceReference + '';
    }

    private displayNameForScriptId(scriptId: number|string): string {
        return `${ChromeDebugAdapter.EVAL_NAME_PREFIX}${scriptId}`;
    }

    private getScriptByUrl(url: string): Crdp.Debugger.ScriptParsedEvent {
        url = utils.canonicalizeUrl(url);
        return this._scriptsByUrl.get(url) || this._scriptsByUrl.get(utils.fixDriveLetter(url));
    }
}<|MERGE_RESOLUTION|>--- conflicted
+++ resolved
@@ -397,14 +397,13 @@
 
         this._smartStepEnabled = this._launchAttachArgs.smartStep;
 
-<<<<<<< HEAD
         if (args.breakOnLoadStrategy && args.breakOnLoadStrategy !== 'off') {
             this._breakOnLoadHelper = new BreakOnLoadHelper(this, args.breakOnLoadStrategy);
-=======
+        }
+
         // Use hasOwnProperty to explicitly permit setting a falsy targetFilter.
         if (args.hasOwnProperty('targetFilter')) {
             this._chromeConnection.setTargetFilter(args.targetFilter);
->>>>>>> 7cfec139
         }
     }
 
@@ -1599,7 +1598,7 @@
                 });
             } else { // Else if script hasn't been parsed and break on load is active, we need to do extra processing
                 if (this.breakOnLoadActive) {
-                    return await this._breakOnLoadHelper.handleAddBreakpoints(url, breakpoints, this._caseSensitivePaths);
+                    return await this._breakOnLoadHelper.handleAddBreakpoints(url, breakpoints);
                 }
             }
         }
