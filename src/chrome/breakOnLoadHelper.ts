/*---------------------------------------------------------
 * Copyright (C) Microsoft Corporation. All rights reserved.
 *--------------------------------------------------------*/

import { logger } from 'vscode-debugadapter';
import { ISetBreakpointResult, BreakOnLoadStrategy } from '../debugAdapterInterfaces';

import { Protocol as Crdp } from 'devtools-protocol';
import { ChromeDebugAdapter } from './chromeDebugAdapter';
import * as ChromeUtils from './chromeUtils';
import * as assert from 'assert';
import { InternalSourceBreakpoint } from './internalSourceBreakpoint';
import { utils, Version } from '..';

export interface UrlRegexAndFileSet {
    urlRegex: string;
    fileSet: Set<string>;
}

export class BreakOnLoadHelper {
    private _doesDOMInstrumentationRecieveExtraEvent = false;

    private _instrumentationBreakpointSet = false;

    // Break on load: Store some mapping between the requested file names, the regex for the file, and the chrome breakpoint id to perform lookup operations efficiently
    private _stopOnEntryBreakpointIdToRequestedFileName = new Map<string, UrlRegexAndFileSet>();
    private _stopOnEntryRequestedFileNameToBreakpointId = new Map<string, string>();
    private _stopOnEntryRegexToBreakpointId = new Map<string, string>();

    private _chromeDebugAdapter: ChromeDebugAdapter;
    private _breakOnLoadStrategy: BreakOnLoadStrategy;

    public constructor(chromeDebugAdapter: ChromeDebugAdapter, breakOnLoadStrategy: BreakOnLoadStrategy) {
        this.validateStrategy(breakOnLoadStrategy);
        this._chromeDebugAdapter = chromeDebugAdapter;
        this._breakOnLoadStrategy = breakOnLoadStrategy;
    }

    validateStrategy(breakOnLoadStrategy: BreakOnLoadStrategy): void {
        if (breakOnLoadStrategy !== 'regex' && breakOnLoadStrategy !== 'instrument') {
            throw new Error('Invalid breakOnLoadStrategy: ' + breakOnLoadStrategy);
        }
    }

    public get stopOnEntryRequestedFileNameToBreakpointId(): Map<string, string> {
        return this._stopOnEntryRequestedFileNameToBreakpointId;
    }

    public get stopOnEntryBreakpointIdToRequestedFileName(): Map<string, UrlRegexAndFileSet> {
        return this._stopOnEntryBreakpointIdToRequestedFileName;
    }

    private get instrumentationBreakpointSet(): boolean {
        return this._instrumentationBreakpointSet;
    }

    private getScriptUrlFromId(scriptId: string): string {
        return this._chromeDebugAdapter.scriptsById.get(scriptId).url;
    }

    public async setBrowserVersion(version: Version): Promise<void> {
        // On version 69 Chrome stopped sending an extra event for DOM Instrumentation: See https://bugs.chromium.org/p/chromium/issues/detail?id=882909
        // On Chrome 68 we were relying on that event to make Break on load work on breakpoints on the first line of a file. On Chrome 69 we need an alternative way to make it work.
        this._doesDOMInstrumentationRecieveExtraEvent = !version.isAtLeastVersion(69, 0);
    }

    /**
     * Handles the onpaused event.
     * Checks if the event is caused by a stopOnEntry breakpoint of using the regex approach, or the paused event due to the Chrome's instrument approach
     * Returns whether we should continue or not on this paused event
     */
    public async handleOnPaused(notification: Crdp.Debugger.PausedEvent): Promise<boolean> {
        if (notification.hitBreakpoints && notification.hitBreakpoints.length) {
            // If breakOnLoadStrategy is set to regex, we may have hit a stopOnEntry breakpoint we put.
            // So we need to resolve all the pending breakpoints in this script and then decide to continue or not
            if (this._breakOnLoadStrategy === 'regex') {
                let shouldContinue = await this.handleStopOnEntryBreakpointAndContinue(notification);
                return shouldContinue;
            }
        } else if (this.isInstrumentationPause(notification)) {
            // This is fired when Chrome stops on the first line of a script when using the setInstrumentationBreakpoint API
            const pausedScriptId = notification.callFrames[0].location.scriptId;

            // Now we wait for all the pending breakpoints to be resolved and then continue
            await this._chromeDebugAdapter.getBreakpointsResolvedDefer(pausedScriptId).promise;
            logger.log('BreakOnLoadHelper: Finished waiting for breakpoints to get resolved.');
            let shouldContinue = this._doesDOMInstrumentationRecieveExtraEvent || await this.handleStopOnEntryBreakpointAndContinue(notification);
            return shouldContinue;
        }

        return false;
    }

    private isInstrumentationPause(notification: Crdp.Debugger.PausedEvent): boolean {
        return (notification.reason === 'EventListener' && notification.data.eventName === 'instrumentation:scriptFirstStatement') ||
            (notification.reason === 'ambiguous' && Array.isArray(notification.data.reasons) &&
                notification.data.reasons.every(r => r.reason === 'EventListener' && r.auxData.eventName === 'instrumentation:scriptFirstStatement'));
    }

    /**
     * Returns whether we should continue on hitting a stopOnEntry breakpoint
     * Only used when using regex approach for break on load
     */
    private async shouldContinueOnStopOnEntryBreakpoint(pausedLocation: Crdp.Debugger.Location): Promise<boolean> {
        // If the file has no unbound breakpoints or none of the resolved breakpoints are at (1,1), we should continue after hitting the stopOnEntry breakpoint
        let shouldContinue = true;

        // Important: For the logic that verifies if a user breakpoint is set in the paused location, we need to resolve pending breakpoints, and commit them, before
        // using committedBreakpointsByUrl for our logic.
        await this._chromeDebugAdapter.getBreakpointsResolvedDefer(pausedLocation.scriptId).promise;

        const pausedScriptUrl = this.getScriptUrlFromId(pausedLocation.scriptId);
        // Important: We need to get the committed breakpoints only after all the pending breakpoints for this file have been resolved. If not this logic won't work
        const committedBps = this._chromeDebugAdapter.committedBreakpointsByUrl.get(pausedScriptUrl) || [];
        const anyBreakpointsAtPausedLocation = committedBps.filter(bp =>
            bp.actualLocation.lineNumber === pausedLocation.lineNumber && bp.actualLocation.columnNumber === pausedLocation.columnNumber).length > 0;

        // If there were any breakpoints at this location (Which generally should be (1,1)) we shouldn't continue
        if (anyBreakpointsAtPausedLocation) {
            // Here we need to store this information per file, but since we can safely assume that scriptParsed would immediately be followed by onPaused event
            // for the breakonload files, this implementation should be fine
            shouldContinue = false;
        }

        return shouldContinue;
    }

    /**
     * Handles a script with a stop on entry breakpoint and returns whether we should continue or not on hitting that breakpoint
     * Only used when using regex approach for break on load
     */
    private async handleStopOnEntryBreakpointAndContinue(notification: Crdp.Debugger.PausedEvent): Promise<boolean> {
        const hitBreakpoints = notification.hitBreakpoints;
        let allStopOnEntryBreakpoints = true;

        const pausedScriptId = notification.callFrames[0].location.scriptId;
        const pausedScriptUrl = this._chromeDebugAdapter.scriptsById.get(pausedScriptId).url;
        const mappedUrl = await this._chromeDebugAdapter.pathTransformer.scriptParsed(pausedScriptUrl);

        // If there is a breakpoint which is not a stopOnEntry breakpoint, we appear as if we hit that one
        // This is particularly done for cases when we end up with a user breakpoint and a stopOnEntry breakpoint on the same line
        for (let bp of hitBreakpoints) {
            let regexAndFileNames = this._stopOnEntryBreakpointIdToRequestedFileName.get(bp);
            if (!regexAndFileNames) {
                notification.hitBreakpoints = [bp];
                allStopOnEntryBreakpoints = false;
            } else {
                const normalizedMappedUrl = utils.canonicalizeUrl(mappedUrl);
                if (regexAndFileNames.fileSet.has(normalizedMappedUrl)) {
                    regexAndFileNames.fileSet.delete(normalizedMappedUrl);
                    assert(this._stopOnEntryRequestedFileNameToBreakpointId.delete(normalizedMappedUrl), `Expected to delete break-on-load information associated with url: ${normalizedMappedUrl}`);

                    if (regexAndFileNames.fileSet.size === 0) {
                        logger.log(`Stop on entry breakpoint hit for last remaining file. Removing: ${bp} created for: ${normalizedMappedUrl}`);
                        await this.removeBreakpointById(bp);
                        assert(this._stopOnEntryRegexToBreakpointId.delete(regexAndFileNames.urlRegex), `Expected to delete break-on-load information associated with regexp: ${regexAndFileNames.urlRegex}`);
                    } else {
                        logger.log(`Stop on entry breakpoint hit but still has remaining files. Keeping: ${bp} that was hit for: ${normalizedMappedUrl} because it's still needed for: ${Array.from(regexAndFileNames.fileSet.entries()).join(', ')}`);
                    }
                }
            }
        }

        // If all the breakpoints on this point are stopOnEntry breakpoints
        // This will be true in cases where it's a single breakpoint and it's a stopOnEntry breakpoint
        // This can also be true when we have multiple breakpoints and all of them are stopOnEntry breakpoints, for example in cases like index.js and index.bin.js
        // Suppose user puts breakpoints in both index.js and index.bin.js files, when the setBreakpoints function is called for index.js it will set a stopOnEntry
        // breakpoint on index.* files which will also match index.bin.js. Now when setBreakpoints is called for index.bin.js it will again put a stopOnEntry breakpoint
        // in itself. So when the file is actually loaded, we would have 2 stopOnEntry breakpoints */

        if (allStopOnEntryBreakpoints) {
            const pausedLocation = notification.callFrames[0].location;
            let shouldContinue = await this.shouldContinueOnStopOnEntryBreakpoint(pausedLocation);
            if (shouldContinue) {
                return true;
            }
        }
        return false;
    }

    /**
     * Adds a stopOnEntry breakpoint for the given script url
     * Only used when using regex approach for break on load
     */
    private async addStopOnEntryBreakpoint(url: string, caseSensitivePaths: boolean): Promise<ISetBreakpointResult[]> {
        let responsePs: ISetBreakpointResult[];
        // Check if file already has a stop on entry breakpoint
        if (!this._stopOnEntryRequestedFileNameToBreakpointId.has(url)) {

            // Generate regex we need for the file
<<<<<<< HEAD
            const normalizedUrl = this._chromeDebugAdapter.fixPathCasing(url);
            const urlRegex = ChromeUtils.getUrlRegexForBreakOnLoad(normalizedUrl, caseSensitivePaths);
=======
            const normalizedUrl = utils.canonicalizeUrl(url);
            const urlRegex = ChromeUtils.getUrlRegexForBreakOnLoad(normalizedUrl);
>>>>>>> 7cfec139

            // Check if we already have a breakpoint for this regexp since two different files like script.ts and script.js may have the same regexp
            let breakpointId: string;
            breakpointId = this._stopOnEntryRegexToBreakpointId.get(urlRegex);

            // If breakpointId is undefined it means the breakpoint doesn't exist yet so we add it
            if (breakpointId === undefined) {
                let result;
                try {
                    result = await this.setStopOnEntryBreakpoint(urlRegex);
                } catch (e) {
                    logger.log(`Exception occured while trying to set stop on entry breakpoint ${e.message}.`);
                }
                if (result) {
                    breakpointId = result.breakpointId;
                    this._stopOnEntryRegexToBreakpointId.set(urlRegex, breakpointId);
                } else {
                    logger.log(`BreakpointId was null when trying to set on urlregex ${urlRegex}. This normally happens if the breakpoint already exists.`);
                }
                responsePs = [result];
            } else {
                responsePs = [];
            }

            // Store the new breakpointId and the file name in the right mappings
            this._stopOnEntryRequestedFileNameToBreakpointId.set(normalizedUrl, breakpointId);

            let regexAndFileNames = this._stopOnEntryBreakpointIdToRequestedFileName.get(breakpointId);

            // If there already exists an entry for the breakpoint Id, we add this file to the list of file mappings
            if (regexAndFileNames !== undefined) {
                regexAndFileNames.fileSet.add(normalizedUrl);
            } else { // else create an entry for this breakpoint id
                const fileSet = new Set<string>();
                fileSet.add(normalizedUrl);
                this._stopOnEntryBreakpointIdToRequestedFileName.set(breakpointId, { urlRegex, fileSet });
            }
        } else {
            responsePs = [];
        }
        return Promise.all(responsePs);
    }

    /**
     * Handles the AddBreakpoints request when break on load is active
     * Takes the action based on the strategy
     */
    public async handleAddBreakpoints(url: string, breakpoints: InternalSourceBreakpoint[], caseSensitivePaths: boolean): Promise<ISetBreakpointResult[]> {
        // If the strategy is set to regex, we try to match the file where user put the breakpoint through a regex and tell Chrome to put a stop on entry breakpoint there
        if (this._breakOnLoadStrategy === 'regex') {
        await this.addStopOnEntryBreakpoint(url, caseSensitivePaths);
        } else if (this._breakOnLoadStrategy === 'instrument') {
            // Else if strategy is to use Chrome's experimental instrumentation API, we stop on all the scripts at the first statement before execution
            if (!this.instrumentationBreakpointSet) {
                await this.setInstrumentationBreakpoint();
            }
        }

        // Temporary fix: We return an empty element for each breakpoint that was requested
        return breakpoints.map(breakpoint => { return {}; });
    }

    /**
     * Tells Chrome to set instrumentation breakpoint to stop on all the scripts before execution
     * Only used when using instrument approach for break on load
     */
    private async setInstrumentationBreakpoint(): Promise<void> {
        await this._chromeDebugAdapter.chrome.DOMDebugger.setInstrumentationBreakpoint({eventName: 'scriptFirstStatement'});
        this._instrumentationBreakpointSet = true;
    }

    // Sets a breakpoint on (0,0) for the files matching the given regex
    private async setStopOnEntryBreakpoint(urlRegex: string): Promise<Crdp.Debugger.SetBreakpointByUrlResponse> {
        let result = await this._chromeDebugAdapter.chrome.Debugger.setBreakpointByUrl({ urlRegex, lineNumber: 0, columnNumber: 0 });
        return result;
    }

    // Removes a breakpoint by it's chrome-crdp-id
    private async removeBreakpointById(breakpointId: string): Promise<void> {
        return await this._chromeDebugAdapter.chrome.Debugger.removeBreakpoint({breakpointId: breakpointId });
    }

    /**
     * Checks if we need to call resolvePendingBPs on scriptParsed event
     * If break on load is active and we are using the regex approach, only call the resolvePendingBreakpoint function for files where we do not
     * set break on load breakpoints. For those files, it is called from onPaused function.
     * For the default Chrome's API approach, we don't need to call resolvePendingBPs from inside scriptParsed
     */
    public shouldResolvePendingBPs(mappedUrl: string): boolean {
        if (this._breakOnLoadStrategy === 'regex' && !this.stopOnEntryRequestedFileNameToBreakpointId.has(mappedUrl)) {
            return true;
        }
        return false;
    }
}<|MERGE_RESOLUTION|>--- conflicted
+++ resolved
@@ -1,292 +1,287 @@
-/*---------------------------------------------------------
- * Copyright (C) Microsoft Corporation. All rights reserved.
- *--------------------------------------------------------*/
-
-import { logger } from 'vscode-debugadapter';
-import { ISetBreakpointResult, BreakOnLoadStrategy } from '../debugAdapterInterfaces';
-
-import { Protocol as Crdp } from 'devtools-protocol';
-import { ChromeDebugAdapter } from './chromeDebugAdapter';
-import * as ChromeUtils from './chromeUtils';
-import * as assert from 'assert';
-import { InternalSourceBreakpoint } from './internalSourceBreakpoint';
-import { utils, Version } from '..';
-
-export interface UrlRegexAndFileSet {
-    urlRegex: string;
-    fileSet: Set<string>;
-}
-
-export class BreakOnLoadHelper {
-    private _doesDOMInstrumentationRecieveExtraEvent = false;
-
-    private _instrumentationBreakpointSet = false;
-
-    // Break on load: Store some mapping between the requested file names, the regex for the file, and the chrome breakpoint id to perform lookup operations efficiently
-    private _stopOnEntryBreakpointIdToRequestedFileName = new Map<string, UrlRegexAndFileSet>();
-    private _stopOnEntryRequestedFileNameToBreakpointId = new Map<string, string>();
-    private _stopOnEntryRegexToBreakpointId = new Map<string, string>();
-
-    private _chromeDebugAdapter: ChromeDebugAdapter;
-    private _breakOnLoadStrategy: BreakOnLoadStrategy;
-
-    public constructor(chromeDebugAdapter: ChromeDebugAdapter, breakOnLoadStrategy: BreakOnLoadStrategy) {
-        this.validateStrategy(breakOnLoadStrategy);
-        this._chromeDebugAdapter = chromeDebugAdapter;
-        this._breakOnLoadStrategy = breakOnLoadStrategy;
-    }
-
-    validateStrategy(breakOnLoadStrategy: BreakOnLoadStrategy): void {
-        if (breakOnLoadStrategy !== 'regex' && breakOnLoadStrategy !== 'instrument') {
-            throw new Error('Invalid breakOnLoadStrategy: ' + breakOnLoadStrategy);
-        }
-    }
-
-    public get stopOnEntryRequestedFileNameToBreakpointId(): Map<string, string> {
-        return this._stopOnEntryRequestedFileNameToBreakpointId;
-    }
-
-    public get stopOnEntryBreakpointIdToRequestedFileName(): Map<string, UrlRegexAndFileSet> {
-        return this._stopOnEntryBreakpointIdToRequestedFileName;
-    }
-
-    private get instrumentationBreakpointSet(): boolean {
-        return this._instrumentationBreakpointSet;
-    }
-
-    private getScriptUrlFromId(scriptId: string): string {
-        return this._chromeDebugAdapter.scriptsById.get(scriptId).url;
-    }
-
-    public async setBrowserVersion(version: Version): Promise<void> {
-        // On version 69 Chrome stopped sending an extra event for DOM Instrumentation: See https://bugs.chromium.org/p/chromium/issues/detail?id=882909
-        // On Chrome 68 we were relying on that event to make Break on load work on breakpoints on the first line of a file. On Chrome 69 we need an alternative way to make it work.
-        this._doesDOMInstrumentationRecieveExtraEvent = !version.isAtLeastVersion(69, 0);
-    }
-
-    /**
-     * Handles the onpaused event.
-     * Checks if the event is caused by a stopOnEntry breakpoint of using the regex approach, or the paused event due to the Chrome's instrument approach
-     * Returns whether we should continue or not on this paused event
-     */
-    public async handleOnPaused(notification: Crdp.Debugger.PausedEvent): Promise<boolean> {
-        if (notification.hitBreakpoints && notification.hitBreakpoints.length) {
-            // If breakOnLoadStrategy is set to regex, we may have hit a stopOnEntry breakpoint we put.
-            // So we need to resolve all the pending breakpoints in this script and then decide to continue or not
-            if (this._breakOnLoadStrategy === 'regex') {
-                let shouldContinue = await this.handleStopOnEntryBreakpointAndContinue(notification);
-                return shouldContinue;
-            }
-        } else if (this.isInstrumentationPause(notification)) {
-            // This is fired when Chrome stops on the first line of a script when using the setInstrumentationBreakpoint API
-            const pausedScriptId = notification.callFrames[0].location.scriptId;
-
-            // Now we wait for all the pending breakpoints to be resolved and then continue
-            await this._chromeDebugAdapter.getBreakpointsResolvedDefer(pausedScriptId).promise;
-            logger.log('BreakOnLoadHelper: Finished waiting for breakpoints to get resolved.');
-            let shouldContinue = this._doesDOMInstrumentationRecieveExtraEvent || await this.handleStopOnEntryBreakpointAndContinue(notification);
-            return shouldContinue;
-        }
-
-        return false;
-    }
-
-    private isInstrumentationPause(notification: Crdp.Debugger.PausedEvent): boolean {
-        return (notification.reason === 'EventListener' && notification.data.eventName === 'instrumentation:scriptFirstStatement') ||
-            (notification.reason === 'ambiguous' && Array.isArray(notification.data.reasons) &&
-                notification.data.reasons.every(r => r.reason === 'EventListener' && r.auxData.eventName === 'instrumentation:scriptFirstStatement'));
-    }
-
-    /**
-     * Returns whether we should continue on hitting a stopOnEntry breakpoint
-     * Only used when using regex approach for break on load
-     */
-    private async shouldContinueOnStopOnEntryBreakpoint(pausedLocation: Crdp.Debugger.Location): Promise<boolean> {
-        // If the file has no unbound breakpoints or none of the resolved breakpoints are at (1,1), we should continue after hitting the stopOnEntry breakpoint
-        let shouldContinue = true;
-
-        // Important: For the logic that verifies if a user breakpoint is set in the paused location, we need to resolve pending breakpoints, and commit them, before
-        // using committedBreakpointsByUrl for our logic.
-        await this._chromeDebugAdapter.getBreakpointsResolvedDefer(pausedLocation.scriptId).promise;
-
-        const pausedScriptUrl = this.getScriptUrlFromId(pausedLocation.scriptId);
-        // Important: We need to get the committed breakpoints only after all the pending breakpoints for this file have been resolved. If not this logic won't work
-        const committedBps = this._chromeDebugAdapter.committedBreakpointsByUrl.get(pausedScriptUrl) || [];
-        const anyBreakpointsAtPausedLocation = committedBps.filter(bp =>
-            bp.actualLocation.lineNumber === pausedLocation.lineNumber && bp.actualLocation.columnNumber === pausedLocation.columnNumber).length > 0;
-
-        // If there were any breakpoints at this location (Which generally should be (1,1)) we shouldn't continue
-        if (anyBreakpointsAtPausedLocation) {
-            // Here we need to store this information per file, but since we can safely assume that scriptParsed would immediately be followed by onPaused event
-            // for the breakonload files, this implementation should be fine
-            shouldContinue = false;
-        }
-
-        return shouldContinue;
-    }
-
-    /**
-     * Handles a script with a stop on entry breakpoint and returns whether we should continue or not on hitting that breakpoint
-     * Only used when using regex approach for break on load
-     */
-    private async handleStopOnEntryBreakpointAndContinue(notification: Crdp.Debugger.PausedEvent): Promise<boolean> {
-        const hitBreakpoints = notification.hitBreakpoints;
-        let allStopOnEntryBreakpoints = true;
-
-        const pausedScriptId = notification.callFrames[0].location.scriptId;
-        const pausedScriptUrl = this._chromeDebugAdapter.scriptsById.get(pausedScriptId).url;
-        const mappedUrl = await this._chromeDebugAdapter.pathTransformer.scriptParsed(pausedScriptUrl);
-
-        // If there is a breakpoint which is not a stopOnEntry breakpoint, we appear as if we hit that one
-        // This is particularly done for cases when we end up with a user breakpoint and a stopOnEntry breakpoint on the same line
-        for (let bp of hitBreakpoints) {
-            let regexAndFileNames = this._stopOnEntryBreakpointIdToRequestedFileName.get(bp);
-            if (!regexAndFileNames) {
-                notification.hitBreakpoints = [bp];
-                allStopOnEntryBreakpoints = false;
-            } else {
-                const normalizedMappedUrl = utils.canonicalizeUrl(mappedUrl);
-                if (regexAndFileNames.fileSet.has(normalizedMappedUrl)) {
-                    regexAndFileNames.fileSet.delete(normalizedMappedUrl);
-                    assert(this._stopOnEntryRequestedFileNameToBreakpointId.delete(normalizedMappedUrl), `Expected to delete break-on-load information associated with url: ${normalizedMappedUrl}`);
-
-                    if (regexAndFileNames.fileSet.size === 0) {
-                        logger.log(`Stop on entry breakpoint hit for last remaining file. Removing: ${bp} created for: ${normalizedMappedUrl}`);
-                        await this.removeBreakpointById(bp);
-                        assert(this._stopOnEntryRegexToBreakpointId.delete(regexAndFileNames.urlRegex), `Expected to delete break-on-load information associated with regexp: ${regexAndFileNames.urlRegex}`);
-                    } else {
-                        logger.log(`Stop on entry breakpoint hit but still has remaining files. Keeping: ${bp} that was hit for: ${normalizedMappedUrl} because it's still needed for: ${Array.from(regexAndFileNames.fileSet.entries()).join(', ')}`);
-                    }
-                }
-            }
-        }
-
-        // If all the breakpoints on this point are stopOnEntry breakpoints
-        // This will be true in cases where it's a single breakpoint and it's a stopOnEntry breakpoint
-        // This can also be true when we have multiple breakpoints and all of them are stopOnEntry breakpoints, for example in cases like index.js and index.bin.js
-        // Suppose user puts breakpoints in both index.js and index.bin.js files, when the setBreakpoints function is called for index.js it will set a stopOnEntry
-        // breakpoint on index.* files which will also match index.bin.js. Now when setBreakpoints is called for index.bin.js it will again put a stopOnEntry breakpoint
-        // in itself. So when the file is actually loaded, we would have 2 stopOnEntry breakpoints */
-
-        if (allStopOnEntryBreakpoints) {
-            const pausedLocation = notification.callFrames[0].location;
-            let shouldContinue = await this.shouldContinueOnStopOnEntryBreakpoint(pausedLocation);
-            if (shouldContinue) {
-                return true;
-            }
-        }
-        return false;
-    }
-
-    /**
-     * Adds a stopOnEntry breakpoint for the given script url
-     * Only used when using regex approach for break on load
-     */
-    private async addStopOnEntryBreakpoint(url: string, caseSensitivePaths: boolean): Promise<ISetBreakpointResult[]> {
-        let responsePs: ISetBreakpointResult[];
-        // Check if file already has a stop on entry breakpoint
-        if (!this._stopOnEntryRequestedFileNameToBreakpointId.has(url)) {
-
-            // Generate regex we need for the file
-<<<<<<< HEAD
-            const normalizedUrl = this._chromeDebugAdapter.fixPathCasing(url);
-            const urlRegex = ChromeUtils.getUrlRegexForBreakOnLoad(normalizedUrl, caseSensitivePaths);
-=======
-            const normalizedUrl = utils.canonicalizeUrl(url);
-            const urlRegex = ChromeUtils.getUrlRegexForBreakOnLoad(normalizedUrl);
->>>>>>> 7cfec139
-
-            // Check if we already have a breakpoint for this regexp since two different files like script.ts and script.js may have the same regexp
-            let breakpointId: string;
-            breakpointId = this._stopOnEntryRegexToBreakpointId.get(urlRegex);
-
-            // If breakpointId is undefined it means the breakpoint doesn't exist yet so we add it
-            if (breakpointId === undefined) {
-                let result;
-                try {
-                    result = await this.setStopOnEntryBreakpoint(urlRegex);
-                } catch (e) {
-                    logger.log(`Exception occured while trying to set stop on entry breakpoint ${e.message}.`);
-                }
-                if (result) {
-                    breakpointId = result.breakpointId;
-                    this._stopOnEntryRegexToBreakpointId.set(urlRegex, breakpointId);
-                } else {
-                    logger.log(`BreakpointId was null when trying to set on urlregex ${urlRegex}. This normally happens if the breakpoint already exists.`);
-                }
-                responsePs = [result];
-            } else {
-                responsePs = [];
-            }
-
-            // Store the new breakpointId and the file name in the right mappings
-            this._stopOnEntryRequestedFileNameToBreakpointId.set(normalizedUrl, breakpointId);
-
-            let regexAndFileNames = this._stopOnEntryBreakpointIdToRequestedFileName.get(breakpointId);
-
-            // If there already exists an entry for the breakpoint Id, we add this file to the list of file mappings
-            if (regexAndFileNames !== undefined) {
-                regexAndFileNames.fileSet.add(normalizedUrl);
-            } else { // else create an entry for this breakpoint id
-                const fileSet = new Set<string>();
-                fileSet.add(normalizedUrl);
-                this._stopOnEntryBreakpointIdToRequestedFileName.set(breakpointId, { urlRegex, fileSet });
-            }
-        } else {
-            responsePs = [];
-        }
-        return Promise.all(responsePs);
-    }
-
-    /**
-     * Handles the AddBreakpoints request when break on load is active
-     * Takes the action based on the strategy
-     */
-    public async handleAddBreakpoints(url: string, breakpoints: InternalSourceBreakpoint[], caseSensitivePaths: boolean): Promise<ISetBreakpointResult[]> {
-        // If the strategy is set to regex, we try to match the file where user put the breakpoint through a regex and tell Chrome to put a stop on entry breakpoint there
-        if (this._breakOnLoadStrategy === 'regex') {
-        await this.addStopOnEntryBreakpoint(url, caseSensitivePaths);
-        } else if (this._breakOnLoadStrategy === 'instrument') {
-            // Else if strategy is to use Chrome's experimental instrumentation API, we stop on all the scripts at the first statement before execution
-            if (!this.instrumentationBreakpointSet) {
-                await this.setInstrumentationBreakpoint();
-            }
-        }
-
-        // Temporary fix: We return an empty element for each breakpoint that was requested
-        return breakpoints.map(breakpoint => { return {}; });
-    }
-
-    /**
-     * Tells Chrome to set instrumentation breakpoint to stop on all the scripts before execution
-     * Only used when using instrument approach for break on load
-     */
-    private async setInstrumentationBreakpoint(): Promise<void> {
-        await this._chromeDebugAdapter.chrome.DOMDebugger.setInstrumentationBreakpoint({eventName: 'scriptFirstStatement'});
-        this._instrumentationBreakpointSet = true;
-    }
-
-    // Sets a breakpoint on (0,0) for the files matching the given regex
-    private async setStopOnEntryBreakpoint(urlRegex: string): Promise<Crdp.Debugger.SetBreakpointByUrlResponse> {
-        let result = await this._chromeDebugAdapter.chrome.Debugger.setBreakpointByUrl({ urlRegex, lineNumber: 0, columnNumber: 0 });
-        return result;
-    }
-
-    // Removes a breakpoint by it's chrome-crdp-id
-    private async removeBreakpointById(breakpointId: string): Promise<void> {
-        return await this._chromeDebugAdapter.chrome.Debugger.removeBreakpoint({breakpointId: breakpointId });
-    }
-
-    /**
-     * Checks if we need to call resolvePendingBPs on scriptParsed event
-     * If break on load is active and we are using the regex approach, only call the resolvePendingBreakpoint function for files where we do not
-     * set break on load breakpoints. For those files, it is called from onPaused function.
-     * For the default Chrome's API approach, we don't need to call resolvePendingBPs from inside scriptParsed
-     */
-    public shouldResolvePendingBPs(mappedUrl: string): boolean {
-        if (this._breakOnLoadStrategy === 'regex' && !this.stopOnEntryRequestedFileNameToBreakpointId.has(mappedUrl)) {
-            return true;
-        }
-        return false;
-    }
+/*---------------------------------------------------------
+ * Copyright (C) Microsoft Corporation. All rights reserved.
+ *--------------------------------------------------------*/
+
+import { logger } from 'vscode-debugadapter';
+import { ISetBreakpointResult, BreakOnLoadStrategy } from '../debugAdapterInterfaces';
+
+import { Protocol as Crdp } from 'devtools-protocol';
+import { ChromeDebugAdapter } from './chromeDebugAdapter';
+import * as ChromeUtils from './chromeUtils';
+import * as assert from 'assert';
+import { InternalSourceBreakpoint } from './internalSourceBreakpoint';
+import { utils, Version } from '..';
+
+export interface UrlRegexAndFileSet {
+    urlRegex: string;
+    fileSet: Set<string>;
+}
+
+export class BreakOnLoadHelper {
+    private _doesDOMInstrumentationRecieveExtraEvent = false;
+
+    private _instrumentationBreakpointSet = false;
+
+    // Break on load: Store some mapping between the requested file names, the regex for the file, and the chrome breakpoint id to perform lookup operations efficiently
+    private _stopOnEntryBreakpointIdToRequestedFileName = new Map<string, UrlRegexAndFileSet>();
+    private _stopOnEntryRequestedFileNameToBreakpointId = new Map<string, string>();
+    private _stopOnEntryRegexToBreakpointId = new Map<string, string>();
+
+    private _chromeDebugAdapter: ChromeDebugAdapter;
+    private _breakOnLoadStrategy: BreakOnLoadStrategy;
+
+    public constructor(chromeDebugAdapter: ChromeDebugAdapter, breakOnLoadStrategy: BreakOnLoadStrategy) {
+        this.validateStrategy(breakOnLoadStrategy);
+        this._chromeDebugAdapter = chromeDebugAdapter;
+        this._breakOnLoadStrategy = breakOnLoadStrategy;
+    }
+
+    validateStrategy(breakOnLoadStrategy: BreakOnLoadStrategy): void {
+        if (breakOnLoadStrategy !== 'regex' && breakOnLoadStrategy !== 'instrument') {
+            throw new Error('Invalid breakOnLoadStrategy: ' + breakOnLoadStrategy);
+        }
+    }
+
+    public get stopOnEntryRequestedFileNameToBreakpointId(): Map<string, string> {
+        return this._stopOnEntryRequestedFileNameToBreakpointId;
+    }
+
+    public get stopOnEntryBreakpointIdToRequestedFileName(): Map<string, UrlRegexAndFileSet> {
+        return this._stopOnEntryBreakpointIdToRequestedFileName;
+    }
+
+    private get instrumentationBreakpointSet(): boolean {
+        return this._instrumentationBreakpointSet;
+    }
+
+    private getScriptUrlFromId(scriptId: string): string {
+        return this._chromeDebugAdapter.scriptsById.get(scriptId).url;
+    }
+
+    public async setBrowserVersion(version: Version): Promise<void> {
+        // On version 69 Chrome stopped sending an extra event for DOM Instrumentation: See https://bugs.chromium.org/p/chromium/issues/detail?id=882909
+        // On Chrome 68 we were relying on that event to make Break on load work on breakpoints on the first line of a file. On Chrome 69 we need an alternative way to make it work.
+        this._doesDOMInstrumentationRecieveExtraEvent = !version.isAtLeastVersion(69, 0);
+    }
+
+    /**
+     * Handles the onpaused event.
+     * Checks if the event is caused by a stopOnEntry breakpoint of using the regex approach, or the paused event due to the Chrome's instrument approach
+     * Returns whether we should continue or not on this paused event
+     */
+    public async handleOnPaused(notification: Crdp.Debugger.PausedEvent): Promise<boolean> {
+        if (notification.hitBreakpoints && notification.hitBreakpoints.length) {
+            // If breakOnLoadStrategy is set to regex, we may have hit a stopOnEntry breakpoint we put.
+            // So we need to resolve all the pending breakpoints in this script and then decide to continue or not
+            if (this._breakOnLoadStrategy === 'regex') {
+                let shouldContinue = await this.handleStopOnEntryBreakpointAndContinue(notification);
+                return shouldContinue;
+            }
+        } else if (this.isInstrumentationPause(notification)) {
+            // This is fired when Chrome stops on the first line of a script when using the setInstrumentationBreakpoint API
+            const pausedScriptId = notification.callFrames[0].location.scriptId;
+
+            // Now we wait for all the pending breakpoints to be resolved and then continue
+            await this._chromeDebugAdapter.getBreakpointsResolvedDefer(pausedScriptId).promise;
+            logger.log('BreakOnLoadHelper: Finished waiting for breakpoints to get resolved.');
+            let shouldContinue = this._doesDOMInstrumentationRecieveExtraEvent || await this.handleStopOnEntryBreakpointAndContinue(notification);
+            return shouldContinue;
+        }
+
+        return false;
+    }
+
+    private isInstrumentationPause(notification: Crdp.Debugger.PausedEvent): boolean {
+        return (notification.reason === 'EventListener' && notification.data.eventName === 'instrumentation:scriptFirstStatement') ||
+            (notification.reason === 'ambiguous' && Array.isArray(notification.data.reasons) &&
+                notification.data.reasons.every(r => r.reason === 'EventListener' && r.auxData.eventName === 'instrumentation:scriptFirstStatement'));
+    }
+
+    /**
+     * Returns whether we should continue on hitting a stopOnEntry breakpoint
+     * Only used when using regex approach for break on load
+     */
+    private async shouldContinueOnStopOnEntryBreakpoint(pausedLocation: Crdp.Debugger.Location): Promise<boolean> {
+        // If the file has no unbound breakpoints or none of the resolved breakpoints are at (1,1), we should continue after hitting the stopOnEntry breakpoint
+        let shouldContinue = true;
+
+        // Important: For the logic that verifies if a user breakpoint is set in the paused location, we need to resolve pending breakpoints, and commit them, before
+        // using committedBreakpointsByUrl for our logic.
+        await this._chromeDebugAdapter.getBreakpointsResolvedDefer(pausedLocation.scriptId).promise;
+
+        const pausedScriptUrl = this.getScriptUrlFromId(pausedLocation.scriptId);
+        // Important: We need to get the committed breakpoints only after all the pending breakpoints for this file have been resolved. If not this logic won't work
+        const committedBps = this._chromeDebugAdapter.committedBreakpointsByUrl.get(pausedScriptUrl) || [];
+        const anyBreakpointsAtPausedLocation = committedBps.filter(bp =>
+            bp.actualLocation.lineNumber === pausedLocation.lineNumber && bp.actualLocation.columnNumber === pausedLocation.columnNumber).length > 0;
+
+        // If there were any breakpoints at this location (Which generally should be (1,1)) we shouldn't continue
+        if (anyBreakpointsAtPausedLocation) {
+            // Here we need to store this information per file, but since we can safely assume that scriptParsed would immediately be followed by onPaused event
+            // for the breakonload files, this implementation should be fine
+            shouldContinue = false;
+        }
+
+        return shouldContinue;
+    }
+
+    /**
+     * Handles a script with a stop on entry breakpoint and returns whether we should continue or not on hitting that breakpoint
+     * Only used when using regex approach for break on load
+     */
+    private async handleStopOnEntryBreakpointAndContinue(notification: Crdp.Debugger.PausedEvent): Promise<boolean> {
+        const hitBreakpoints = notification.hitBreakpoints;
+        let allStopOnEntryBreakpoints = true;
+
+        const pausedScriptId = notification.callFrames[0].location.scriptId;
+        const pausedScriptUrl = this._chromeDebugAdapter.scriptsById.get(pausedScriptId).url;
+        const mappedUrl = await this._chromeDebugAdapter.pathTransformer.scriptParsed(pausedScriptUrl);
+
+        // If there is a breakpoint which is not a stopOnEntry breakpoint, we appear as if we hit that one
+        // This is particularly done for cases when we end up with a user breakpoint and a stopOnEntry breakpoint on the same line
+        for (let bp of hitBreakpoints) {
+            let regexAndFileNames = this._stopOnEntryBreakpointIdToRequestedFileName.get(bp);
+            if (!regexAndFileNames) {
+                notification.hitBreakpoints = [bp];
+                allStopOnEntryBreakpoints = false;
+            } else {
+                const normalizedMappedUrl = utils.canonicalizeUrl(mappedUrl);
+                if (regexAndFileNames.fileSet.has(normalizedMappedUrl)) {
+                    regexAndFileNames.fileSet.delete(normalizedMappedUrl);
+                    assert(this._stopOnEntryRequestedFileNameToBreakpointId.delete(normalizedMappedUrl), `Expected to delete break-on-load information associated with url: ${normalizedMappedUrl}`);
+
+                    if (regexAndFileNames.fileSet.size === 0) {
+                        logger.log(`Stop on entry breakpoint hit for last remaining file. Removing: ${bp} created for: ${normalizedMappedUrl}`);
+                        await this.removeBreakpointById(bp);
+                        assert(this._stopOnEntryRegexToBreakpointId.delete(regexAndFileNames.urlRegex), `Expected to delete break-on-load information associated with regexp: ${regexAndFileNames.urlRegex}`);
+                    } else {
+                        logger.log(`Stop on entry breakpoint hit but still has remaining files. Keeping: ${bp} that was hit for: ${normalizedMappedUrl} because it's still needed for: ${Array.from(regexAndFileNames.fileSet.entries()).join(', ')}`);
+                    }
+                }
+            }
+        }
+
+        // If all the breakpoints on this point are stopOnEntry breakpoints
+        // This will be true in cases where it's a single breakpoint and it's a stopOnEntry breakpoint
+        // This can also be true when we have multiple breakpoints and all of them are stopOnEntry breakpoints, for example in cases like index.js and index.bin.js
+        // Suppose user puts breakpoints in both index.js and index.bin.js files, when the setBreakpoints function is called for index.js it will set a stopOnEntry
+        // breakpoint on index.* files which will also match index.bin.js. Now when setBreakpoints is called for index.bin.js it will again put a stopOnEntry breakpoint
+        // in itself. So when the file is actually loaded, we would have 2 stopOnEntry breakpoints */
+
+        if (allStopOnEntryBreakpoints) {
+            const pausedLocation = notification.callFrames[0].location;
+            let shouldContinue = await this.shouldContinueOnStopOnEntryBreakpoint(pausedLocation);
+            if (shouldContinue) {
+                return true;
+            }
+        }
+        return false;
+    }
+
+    /**
+     * Adds a stopOnEntry breakpoint for the given script url
+     * Only used when using regex approach for break on load
+     */
+    private async addStopOnEntryBreakpoint(url: string): Promise<ISetBreakpointResult[]> {
+        let responsePs: ISetBreakpointResult[];
+        // Check if file already has a stop on entry breakpoint
+        if (!this._stopOnEntryRequestedFileNameToBreakpointId.has(url)) {
+
+            // Generate regex we need for the file
+            const normalizedUrl = utils.canonicalizeUrl(url);
+            const urlRegex = ChromeUtils.getUrlRegexForBreakOnLoad(normalizedUrl);
+
+            // Check if we already have a breakpoint for this regexp since two different files like script.ts and script.js may have the same regexp
+            let breakpointId: string;
+            breakpointId = this._stopOnEntryRegexToBreakpointId.get(urlRegex);
+
+            // If breakpointId is undefined it means the breakpoint doesn't exist yet so we add it
+            if (breakpointId === undefined) {
+                let result;
+                try {
+                    result = await this.setStopOnEntryBreakpoint(urlRegex);
+                } catch (e) {
+                    logger.log(`Exception occured while trying to set stop on entry breakpoint ${e.message}.`);
+                }
+                if (result) {
+                    breakpointId = result.breakpointId;
+                    this._stopOnEntryRegexToBreakpointId.set(urlRegex, breakpointId);
+                } else {
+                    logger.log(`BreakpointId was null when trying to set on urlregex ${urlRegex}. This normally happens if the breakpoint already exists.`);
+                }
+                responsePs = [result];
+            } else {
+                responsePs = [];
+            }
+
+            // Store the new breakpointId and the file name in the right mappings
+            this._stopOnEntryRequestedFileNameToBreakpointId.set(normalizedUrl, breakpointId);
+
+            let regexAndFileNames = this._stopOnEntryBreakpointIdToRequestedFileName.get(breakpointId);
+
+            // If there already exists an entry for the breakpoint Id, we add this file to the list of file mappings
+            if (regexAndFileNames !== undefined) {
+                regexAndFileNames.fileSet.add(normalizedUrl);
+            } else { // else create an entry for this breakpoint id
+                const fileSet = new Set<string>();
+                fileSet.add(normalizedUrl);
+                this._stopOnEntryBreakpointIdToRequestedFileName.set(breakpointId, { urlRegex, fileSet });
+            }
+        } else {
+            responsePs = [];
+        }
+        return Promise.all(responsePs);
+    }
+
+    /**
+     * Handles the AddBreakpoints request when break on load is active
+     * Takes the action based on the strategy
+     */
+    public async handleAddBreakpoints(url: string, breakpoints: InternalSourceBreakpoint[]): Promise<ISetBreakpointResult[]> {
+        // If the strategy is set to regex, we try to match the file where user put the breakpoint through a regex and tell Chrome to put a stop on entry breakpoint there
+        if (this._breakOnLoadStrategy === 'regex') {
+        await this.addStopOnEntryBreakpoint(url);
+        } else if (this._breakOnLoadStrategy === 'instrument') {
+            // Else if strategy is to use Chrome's experimental instrumentation API, we stop on all the scripts at the first statement before execution
+            if (!this.instrumentationBreakpointSet) {
+                await this.setInstrumentationBreakpoint();
+            }
+        }
+
+        // Temporary fix: We return an empty element for each breakpoint that was requested
+        return breakpoints.map(breakpoint => { return {}; });
+    }
+
+    /**
+     * Tells Chrome to set instrumentation breakpoint to stop on all the scripts before execution
+     * Only used when using instrument approach for break on load
+     */
+    private async setInstrumentationBreakpoint(): Promise<void> {
+        await this._chromeDebugAdapter.chrome.DOMDebugger.setInstrumentationBreakpoint({eventName: 'scriptFirstStatement'});
+        this._instrumentationBreakpointSet = true;
+    }
+
+    // Sets a breakpoint on (0,0) for the files matching the given regex
+    private async setStopOnEntryBreakpoint(urlRegex: string): Promise<Crdp.Debugger.SetBreakpointByUrlResponse> {
+        let result = await this._chromeDebugAdapter.chrome.Debugger.setBreakpointByUrl({ urlRegex, lineNumber: 0, columnNumber: 0 });
+        return result;
+    }
+
+    // Removes a breakpoint by it's chrome-crdp-id
+    private async removeBreakpointById(breakpointId: string): Promise<void> {
+        return await this._chromeDebugAdapter.chrome.Debugger.removeBreakpoint({breakpointId: breakpointId });
+    }
+
+    /**
+     * Checks if we need to call resolvePendingBPs on scriptParsed event
+     * If break on load is active and we are using the regex approach, only call the resolvePendingBreakpoint function for files where we do not
+     * set break on load breakpoints. For those files, it is called from onPaused function.
+     * For the default Chrome's API approach, we don't need to call resolvePendingBPs from inside scriptParsed
+     */
+    public shouldResolvePendingBPs(mappedUrl: string): boolean {
+        if (this._breakOnLoadStrategy === 'regex' && !this.stopOnEntryRequestedFileNameToBreakpointId.has(mappedUrl)) {
+            return true;
+        }
+        return false;
+    }
 }