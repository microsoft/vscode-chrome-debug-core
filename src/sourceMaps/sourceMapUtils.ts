--- conflicted
+++ resolved
@@ -47,11 +47,7 @@
     } else {
         // runtime script is not on disk, resolve the sourceRoot location on disk
         const urlPath = url.parse(generatedPath).pathname;
-<<<<<<< HEAD
-        const scriptPathDirname = urlPath ? path.dirname(urlPath) : ''; // could be debugadapter:///123. No other info.
-=======
         const scriptPathDirname = urlPath ? path.dirname(urlPath) : ''; // could be debugadapter://123, no other info.
->>>>>>> ed297d0d
         absSourceRoot =  path.join(webRoot, scriptPathDirname);
         logger.log(`SourceMap: no sourceRoot specified, using webRoot + script path dirname: ${absSourceRoot}`);
     }
